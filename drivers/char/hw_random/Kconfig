#
# Hardware Random Number Generator (RNG) configuration
#

config HW_RANDOM
	tristate "Hardware Random Number Generator Core support"
	default m
	---help---
	  Hardware Random Number Generator Core infrastructure.

	  To compile this driver as a module, choose M here: the
	  module will be called rng-core.  This provides a device
	  that's usually called /dev/hw_random, and which exposes one
	  of possibly several hardware random number generators.

	  These hardware random number generators do not feed directly
	  into the kernel's random number generator.  That is usually
	  handled by the "rngd" daemon.  Documentation/hw_random.txt
	  has more information.

	  If unsure, say Y.

config HW_RANDOM_TIMERIOMEM
	tristate "Timer IOMEM HW Random Number Generator support"
	depends on HW_RANDOM && HAS_IOMEM
	---help---
	  This driver provides kernel-side support for a generic Random
	  Number Generator used by reading a 'dumb' iomem address that
	  is to be read no faster than, for example, once a second;
	  the default FPGA bitstream on the TS-7800 has such functionality.

	  To compile this driver as a module, choose M here: the
	  module will be called timeriomem-rng.

	  If unsure, say Y.

config HW_RANDOM_INTEL
	tristate "Intel HW Random Number Generator support"
	depends on HW_RANDOM && (X86 || IA64) && PCI
	default HW_RANDOM
	---help---
	  This driver provides kernel-side support for the Random Number
	  Generator hardware found on Intel i8xx-based motherboards.

	  To compile this driver as a module, choose M here: the
	  module will be called intel-rng.

	  If unsure, say Y.

config HW_RANDOM_AMD
	tristate "AMD HW Random Number Generator support"
	depends on HW_RANDOM && (X86 || PPC_MAPLE) && PCI
	default HW_RANDOM
	---help---
	  This driver provides kernel-side support for the Random Number
	  Generator hardware found on AMD 76x-based motherboards.

	  To compile this driver as a module, choose M here: the
	  module will be called amd-rng.

	  If unsure, say Y.

config HW_RANDOM_ATMEL
	tristate "Atmel Random Number Generator support"
<<<<<<< HEAD
	depends on HW_RANDOM && HAVE_CLK
	default HW_RANDOM
=======
	depends on HW_RANDOM && ARCH_AT91SAM9G45
	default (HW_RANDOM && ARCH_AT91)
>>>>>>> ef45b834
	---help---
	  This driver provides kernel-side support for the Random Number
	  Generator hardware found on Atmel AT91 devices.

	  To compile this driver as a module, choose M here: the
	  module will be called atmel-rng.

	  If unsure, say Y.

config HW_RANDOM_GEODE
	tristate "AMD Geode HW Random Number Generator support"
	depends on HW_RANDOM && X86_32 && PCI
	default HW_RANDOM
	---help---
	  This driver provides kernel-side support for the Random Number
	  Generator hardware found on the AMD Geode LX.

	  To compile this driver as a module, choose M here: the
	  module will be called geode-rng.

	  If unsure, say Y.

config HW_RANDOM_N2RNG
	tristate "Niagara2 Random Number Generator support"
	depends on HW_RANDOM && SPARC64
	default HW_RANDOM
	---help---
	  This driver provides kernel-side support for the Random Number
	  Generator hardware found on Niagara2 cpus.

	  To compile this driver as a module, choose M here: the
	  module will be called n2-rng.

	  If unsure, say Y.

config HW_RANDOM_VIA
	tristate "VIA HW Random Number Generator support"
	depends on HW_RANDOM && X86
	default HW_RANDOM
	---help---
	  This driver provides kernel-side support for the Random Number
	  Generator hardware found on VIA based motherboards.

	  To compile this driver as a module, choose M here: the
	  module will be called via-rng.

	  If unsure, say Y.

config HW_RANDOM_IXP4XX
	tristate "Intel IXP4xx NPU HW Random Number Generator support"
	depends on HW_RANDOM && ARCH_IXP4XX
	default HW_RANDOM
	---help---
	  This driver provides kernel-side support for the Random
	  Number Generator hardware found on the Intel IXP4xx NPU.

	  To compile this driver as a module, choose M here: the
	  module will be called ixp4xx-rng.

	  If unsure, say Y.

config HW_RANDOM_OMAP
	tristate "OMAP Random Number Generator support"
	depends on HW_RANDOM && (ARCH_OMAP16XX || ARCH_OMAP2)
	default HW_RANDOM
 	---help---
 	  This driver provides kernel-side support for the Random Number
	  Generator hardware found on OMAP16xx and OMAP24xx multimedia
	  processors.

	  To compile this driver as a module, choose M here: the
	  module will be called omap-rng.

 	  If unsure, say Y.

config HW_RANDOM_OCTEON
	tristate "Octeon Random Number Generator support"
	depends on HW_RANDOM && CPU_CAVIUM_OCTEON
	default HW_RANDOM
	---help---
	  This driver provides kernel-side support for the Random Number
	  Generator hardware found on Octeon processors.

	  To compile this driver as a module, choose M here: the
	  module will be called octeon-rng.

	  If unsure, say Y.

config HW_RANDOM_PASEMI
	tristate "PA Semi HW Random Number Generator support"
	depends on HW_RANDOM && PPC_PASEMI
	default HW_RANDOM
	---help---
	  This driver provides kernel-side support for the Random Number
	  Generator hardware found on PA Semi PWRficient SoCs.

	  To compile this driver as a module, choose M here: the
	  module will be called pasemi-rng.

	  If unsure, say Y.

config HW_RANDOM_VIRTIO
	tristate "VirtIO Random Number Generator support"
	depends on HW_RANDOM && VIRTIO
	---help---
	  This driver provides kernel-side support for the virtual Random Number
	  Generator hardware.

	  To compile this driver as a module, choose M here: the
	  module will be called virtio-rng.  If unsure, say N.

config HW_RANDOM_TX4939
	tristate "TX4939 Random Number Generator support"
	depends on HW_RANDOM && SOC_TX4939
	default HW_RANDOM
	---help---
	  This driver provides kernel-side support for the Random Number
	  Generator hardware found on TX4939 SoC.

	  To compile this driver as a module, choose M here: the
	  module will be called tx4939-rng.

	  If unsure, say Y.

config HW_RANDOM_MXC_RNGA
	tristate "Freescale i.MX RNGA Random Number Generator"
	depends on HW_RANDOM && ARCH_HAS_RNGA
	---help---
	  This driver provides kernel-side support for the Random Number
	  Generator hardware found on Freescale i.MX processors.

	  To compile this driver as a module, choose M here: the
	  module will be called mxc-rnga.

	  If unsure, say Y.

config HW_RANDOM_NOMADIK
	tristate "ST-Ericsson Nomadik Random Number Generator support"
	depends on HW_RANDOM && PLAT_NOMADIK
	---help---
	  This driver provides kernel-side support for the Random Number
	  Generator hardware found on ST-Ericsson SoCs (8815 and 8500).

	  To compile this driver as a module, choose M here: the
	  module will be called nomadik-rng.

	  If unsure, say Y.

config HW_RANDOM_PICOXCELL
	tristate "Picochip picoXcell true random number generator support"
	depends on HW_RANDOM && ARCH_PICOXCELL && PICOXCELL_PC3X3
	---help---
	  This driver provides kernel-side support for the Random Number
	  Generator hardware found on Picochip PC3x3 and later devices.

	  To compile this driver as a module, choose M here: the
	  module will be called picoxcell-rng.

	  If unsure, say Y.

config HW_RANDOM_PPC4XX
	tristate "PowerPC 4xx generic true random number generator support"
	depends on HW_RANDOM && PPC && 4xx
	---help---
	 This driver provides the kernel-side support for the TRNG hardware
	 found in the security function of some PowerPC 4xx SoCs.

	 To compile this driver as a module, choose M here: the
	 module will be called ppc4xx-rng.

	 If unsure, say N.

config UML_RANDOM
	depends on UML
	tristate "Hardware random number generator"
	help
	  This option enables UML's "hardware" random number generator.  It
	  attaches itself to the host's /dev/random, supplying as much entropy
	  as the host has, rather than the small amount the UML gets from its
	  own drivers.  It registers itself as a standard hardware random number
	  generator, major 10, minor 183, and the canonical device name is
	  /dev/hwrng.
	  The way to make use of this is to install the rng-tools package
	  (check your distro, or download from
	  http://sourceforge.net/projects/gkernel/).  rngd periodically reads
	  /dev/hwrng and injects the entropy into /dev/random.

config HW_RANDOM_PSERIES
	tristate "pSeries HW Random Number Generator support"
	depends on HW_RANDOM && PPC64 && IBMVIO
	default HW_RANDOM
	---help---
	  This driver provides kernel-side support for the Random Number
	  Generator hardware found on POWER7+ machines and above

	  To compile this driver as a module, choose M here: the
	  module will be called pseries-rng.

	  If unsure, say Y.<|MERGE_RESOLUTION|>--- conflicted
+++ resolved
@@ -62,13 +62,8 @@
 
 config HW_RANDOM_ATMEL
 	tristate "Atmel Random Number Generator support"
-<<<<<<< HEAD
 	depends on HW_RANDOM && HAVE_CLK
-	default HW_RANDOM
-=======
-	depends on HW_RANDOM && ARCH_AT91SAM9G45
 	default (HW_RANDOM && ARCH_AT91)
->>>>>>> ef45b834
 	---help---
 	  This driver provides kernel-side support for the Random Number
 	  Generator hardware found on Atmel AT91 devices.
