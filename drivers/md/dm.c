--- conflicted
+++ resolved
@@ -1070,50 +1070,20 @@
 /*
  * Creates a bio that consists of range of complete bvecs.
  */
-<<<<<<< HEAD
-
-static void bio_setup_sector(struct bio *bio, sector_t sector, sector_t len)
-{
-	bio->bi_sector = sector;
-	bio->bi_size = to_bytes(len);
-}
-
-static struct bio *clone_bio_basic(struct bio *bio, struct bio_set *bs)
-=======
 static void clone_bio(struct dm_target_io *tio, struct bio *bio,
 		      sector_t sector, unsigned short idx,
 		      unsigned short bv_count, unsigned int len,
 		      struct bio_set *bs)
->>>>>>> a34e4fb0
 {
 	struct bio *clone = &tio->clone;
 
 	__bio_clone(clone, bio);
-<<<<<<< HEAD
-	clone->bi_destructor = dm_bio_destructor;
-=======
 	clone->bi_sector = sector;
 	clone->bi_idx = idx;
 	clone->bi_vcnt = idx + bv_count;
 	clone->bi_size = to_bytes(len);
 	clone->bi_flags &= ~(1 << BIO_SEG_VALID);
->>>>>>> a34e4fb0
-
-	return clone;
-}
-
-static void bio_setup_bv(struct bio *bio,
-			 unsigned short idx, unsigned short bv_count)
-{
-	bio->bi_idx = idx;
-	bio->bi_vcnt = idx + bv_count;
-	bio->bi_flags &= ~(1 << BIO_SEG_VALID);
-}
-
-static void clone_bio_integrity(struct bio *bio, struct bio *clone,
-				unsigned short idx, unsigned len,
-				struct bio_set *bs)
-{
+
 	if (bio_integrity(bio)) {
 		bio_integrity_clone(clone, bio, GFP_NOIO);
 
@@ -1121,23 +1091,6 @@
 			bio_integrity_trim(clone,
 					   bio_sector_offset(bio, idx, 0), len);
 	}
-<<<<<<< HEAD
-}
-
-static struct bio *clone_bio(struct bio *bio, sector_t sector,
-			     unsigned short idx, unsigned short bv_count,
-			     unsigned int len, struct bio_set *bs)
-{
-	struct bio *clone;
-
-	clone = clone_bio_basic(bio, bs);
-	bio_setup_sector(clone, sector, len);
-	bio_setup_bv(clone, idx, bv_count);
-	clone_bio_integrity(bio, clone, idx, len, bs);
-
-	return clone;
-=======
->>>>>>> a34e4fb0
 }
 
 static struct dm_target_io *alloc_tio(struct clone_info *ci,
@@ -1156,49 +1109,19 @@
 	return tio;
 }
 
-static void __alloc_tio_and_map_bio(struct clone_info *ci, struct dm_target *ti,
-				    struct bio *clone, unsigned request_nr)
-{
-<<<<<<< HEAD
-	struct dm_target_io *tio = alloc_tio(ci, ti);
-=======
+static void __issue_target_request(struct clone_info *ci, struct dm_target *ti,
+				   unsigned request_nr, sector_t len)
+{
 	struct dm_target_io *tio = alloc_tio(ci, ti, ci->bio->bi_max_vecs);
 	struct bio *clone = &tio->clone;
 
->>>>>>> a34e4fb0
 	tio->info.target_request_nr = request_nr;
-	__map_bio(ti, clone, tio);
-}
-
-static void __issue_target_request(struct clone_info *ci, struct dm_target *ti,
-				   unsigned request_nr, sector_t len)
-{
 
 	/*
 	 * Discard requests require the bio's inline iovecs be initialized.
 	 * ci->bio->bi_max_vecs is BIO_INLINE_VECS anyway, for both flush
 	 * and discard, so no need for concern about wasted bvec allocations.
 	 */
-<<<<<<< HEAD
-	struct bio *clone = clone_bio_basic(ci->bio, ci->md->bs);
-	if (len)
-		bio_setup_sector(clone, ci->sector, len);
-	__alloc_tio_and_map_bio(ci, ti, clone, request_nr);
-}
-
-static unsigned num_duplicate_bios_needed(struct dm_target *ti, struct bio *bio)
-{
-	if (bio->bi_rw & REQ_FLUSH)
-		return ti->num_flush_requests;
-
-	if (bio->bi_rw & REQ_DISCARD)
-		return ti->num_discard_requests;
-
-	if (ti->type->get_num_duplicates)
-		return ti->type->get_num_duplicates(ti, bio);
-
-	return 1;
-=======
 
 	 __bio_clone(clone, ci->bio);
 	if (len) {
@@ -1207,16 +1130,15 @@
 	}
 
 	__map_bio(ti, tio);
->>>>>>> a34e4fb0
 }
 
 static void __issue_target_requests(struct clone_info *ci, struct dm_target *ti,
-				    sector_t len)
-{
-	unsigned i, num_requests = num_duplicate_bios_needed(ti, ci->bio);
-
-	for (i = 0; i < num_requests; i++)
-		__issue_target_request(ci, ti, i, len);
+				    unsigned num_requests, sector_t len)
+{
+	unsigned request_nr;
+
+	for (request_nr = 0; request_nr < num_requests; request_nr++)
+		__issue_target_request(ci, ti, request_nr, len);
 }
 
 static int __clone_and_map_empty_flush(struct clone_info *ci)
@@ -1226,35 +1148,16 @@
 
 	BUG_ON(bio_has_data(ci->bio));
 	while ((ti = dm_table_get_target(ci->map, target_nr++)))
-		__issue_target_requests(ci, ti, 0);
+		__issue_target_requests(ci, ti, ti->num_flush_requests, 0);
 
 	return 0;
 }
 
-static void __issue_bio_to_target(struct clone_info *ci, struct dm_target *ti,
-				  struct bio *bio, sector_t sector,
-				  unsigned short idx, unsigned bv_count,
-				  unsigned len, struct bio_set *bs)
-{
-	unsigned i, num_duplicate_bios = num_duplicate_bios_needed(ti, bio);
-	struct bio *clone;
-
-	for (i = 0; i < num_duplicate_bios; i++) {
-		clone = clone_bio(bio, sector, idx, bv_count, len, bs);
-		__alloc_tio_and_map_bio(ci, ti, clone, i);
-	}
-}
-
 /*
  * Perform all io with a single clone.
  */
 static void __clone_and_map_simple(struct clone_info *ci, struct dm_target *ti)
 {
-<<<<<<< HEAD
-	__issue_bio_to_target(ci, ti, ci->bio, ci->sector, ci->idx,
-			      ci->bio->bi_vcnt - ci->idx, ci->sector_count,
-			      ci->md->bs);
-=======
 	struct bio *bio = ci->bio;
 	struct dm_target_io *tio;
 
@@ -1262,7 +1165,6 @@
 	clone_bio(tio, bio, ci->sector, ci->idx, bio->bi_vcnt - ci->idx,
 		  ci->sector_count, ci->md->bs);
 	__map_bio(ti, tio);
->>>>>>> a34e4fb0
 	ci->sector_count = 0;
 }
 
@@ -1290,7 +1192,7 @@
 		else
 			len = min(ci->sector_count, max_io_len(ci->sector, ti));
 
-		__issue_target_requests(ci, ti, len);
+		__issue_target_requests(ci, ti, ti->num_discard_requests, len);
 
 		ci->sector += len;
 	} while (ci->sector_count -= len);
@@ -1303,6 +1205,7 @@
 	struct bio *bio = ci->bio;
 	struct dm_target *ti;
 	sector_t len = 0, max;
+	struct dm_target_io *tio;
 
 	if (unlikely(bio->bi_rw & REQ_DISCARD))
 		return __clone_and_map_discard(ci);
@@ -1339,15 +1242,10 @@
 			len += bv_len;
 		}
 
-<<<<<<< HEAD
-		__issue_bio_to_target(ci, ti, bio, ci->sector, ci->idx,
-				      i - ci->idx, len, ci->md->bs);
-=======
 		tio = alloc_tio(ci, ti, bio->bi_max_vecs);
 		clone_bio(tio, bio, ci->sector, ci->idx, i - ci->idx, len,
 			  ci->md->bs);
 		__map_bio(ti, tio);
->>>>>>> a34e4fb0
 
 		ci->sector += len;
 		ci->sector_count -= len;
@@ -1372,19 +1270,11 @@
 
 			len = min(remaining, max);
 
-<<<<<<< HEAD
-			clone = split_bvec(bio, ci->sector, ci->idx,
-					   bv->bv_offset + offset, len,
-					   ci->md->bs);
-
-			__alloc_tio_and_map_bio(ci, ti, clone, 0);
-=======
 			tio = alloc_tio(ci, ti, 1);
 			split_bvec(tio, bio, ci->sector, ci->idx,
 				   bv->bv_offset + offset, len, ci->md->bs);
 
 			__map_bio(ti, tio);
->>>>>>> a34e4fb0
 
 			ci->sector += len;
 			ci->sector_count -= len;
