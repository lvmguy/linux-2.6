/*
 * Copyright (C) 2001, 2002 Sistina Software (UK) Limited.
 * Copyright (C) 2004-2008 Red Hat, Inc. All rights reserved.
 *
 * This file is released under the GPL.
 */

#include "dm.h"
#include "dm-uevent.h"

#include <linux/init.h>
#include <linux/module.h>
#include <linux/mutex.h>
#include <linux/moduleparam.h>
#include <linux/blkpg.h>
#include <linux/bio.h>
#include <linux/mempool.h>
#include <linux/slab.h>
#include <linux/idr.h>
#include <linux/hdreg.h>
#include <linux/delay.h>

#include <trace/events/block.h>

#define DM_MSG_PREFIX "core"

#ifdef CONFIG_PRINTK
/*
 * ratelimit state to be used in DMXXX_LIMIT().
 */
DEFINE_RATELIMIT_STATE(dm_ratelimit_state,
		       DEFAULT_RATELIMIT_INTERVAL,
		       DEFAULT_RATELIMIT_BURST);
EXPORT_SYMBOL(dm_ratelimit_state);
#endif

/*
 * Cookies are numeric values sent with CHANGE and REMOVE
 * uevents while resuming, removing or renaming the device.
 */
#define DM_COOKIE_ENV_VAR_NAME "DM_COOKIE"
#define DM_COOKIE_LENGTH 24

static const char *_name = DM_NAME;

static unsigned int major = 0;
static unsigned int _major = 0;

static DEFINE_IDR(_minor_idr);

static DEFINE_SPINLOCK(_minor_lock);
/*
 * For bio-based dm.
 * One of these is allocated per bio.
 */
struct dm_io {
	struct mapped_device *md;
	int error;
	atomic_t io_count;
	struct bio *bio;
	unsigned long start_time;
	spinlock_t endio_lock;
	struct dm_stats_aux stats_aux;
};

/*
 * For request-based dm.
 * One of these is allocated per request.
 */
struct dm_rq_target_io {
	struct mapped_device *md;
	struct dm_target *ti;
	struct request *orig, clone;
	int error;
	union map_info info;
};

/*
 * For request-based dm - the bio clones we allocate are embedded in these
 * structs.
 *
 * We allocate these with bio_alloc_bioset, using the front_pad parameter when
 * the bioset is created - this means the bio has to come at the end of the
 * struct.
 */
struct dm_rq_clone_bio_info {
	struct bio *orig;
	struct dm_rq_target_io *tio;
	struct bio clone;
};

union map_info *dm_get_mapinfo(struct bio *bio)
{
	if (bio && bio->bi_private)
		return &((struct dm_target_io *)bio->bi_private)->info;
	return NULL;
}

union map_info *dm_get_rq_mapinfo(struct request *rq)
{
	if (rq && rq->end_io_data)
		return &((struct dm_rq_target_io *)rq->end_io_data)->info;
	return NULL;
}
EXPORT_SYMBOL_GPL(dm_get_rq_mapinfo);

#define MINOR_ALLOCED ((void *)-1)

/*
 * Bits for the md->flags field.
 */
#define DMF_BLOCK_IO_FOR_SUSPEND 0
#define DMF_SUSPENDED 1
#define DMF_FROZEN 2
#define DMF_FREEING 3
#define DMF_DELETING 4
#define DMF_NOFLUSH_SUSPENDING 5
#define DMF_MERGE_IS_OPTIONAL 6

/*
 * A dummy definition to make RCU happy.
 * struct dm_table should never be dereferenced in this file.
 */
struct dm_table {
	int undefined__;
};

/*
 * Work processed by per-device workqueue.
 */
struct mapped_device {
	struct srcu_struct io_barrier;
	struct mutex suspend_lock;
	atomic_t holders;
	atomic_t open_count;

	/*
	 * The current mapping.
	 * Use dm_get_live_table{_fast} or take suspend_lock for
	 * dereference.
	 */
	struct dm_table *map;

	unsigned long flags;

	struct request_queue *queue;
	unsigned type;
	/* Protect queue and type against concurrent access. */
	struct mutex type_lock;

	struct target_type *immutable_target_type;

	struct gendisk *disk;
	char name[16];

	void *interface_ptr;

	/*
	 * A list of ios that arrived while we were suspended.
	 */
	atomic_t pending[2];
	wait_queue_head_t wait;
	struct work_struct work;
	struct bio_list deferred;
	spinlock_t deferred_lock;

	/*
	 * Processing queue (flush)
	 */
	struct workqueue_struct *wq;

	/*
	 * io objects are allocated from here.
	 */
	mempool_t *io_pool;

	struct bio_set *bs;

	/*
	 * Event handling.
	 */
	atomic_t event_nr;
	wait_queue_head_t eventq;
	atomic_t uevent_seq;
	struct list_head uevent_list;
	spinlock_t uevent_lock; /* Protect access to uevent_list */

	/*
	 * freeze/thaw support require holding onto a super block
	 */
	struct super_block *frozen_sb;
	struct block_device *bdev;

	/* forced geometry settings */
	struct hd_geometry geometry;

	/* sysfs handle */
	struct kobject kobj;

	/* zero-length flush that will be cloned and submitted to targets */
	struct bio flush_bio;

	struct dm_stats stats;
};

/*
 * For mempools pre-allocation at the table loading time.
 */
struct dm_md_mempools {
	mempool_t *io_pool;
	struct bio_set *bs;
};

#define RESERVED_BIO_BASED_IOS		16
#define RESERVED_REQUEST_BASED_IOS	256
#define RESERVED_MAX_IOS		1024
static struct kmem_cache *_io_cache;
static struct kmem_cache *_rq_tio_cache;

/*
 * Bio-based DM's mempools' reserved IOs set by the user.
 */
static unsigned reserved_bio_based_ios = RESERVED_BIO_BASED_IOS;

/*
 * Request-based DM's mempools' reserved IOs set by the user.
 */
static unsigned reserved_rq_based_ios = RESERVED_REQUEST_BASED_IOS;

static unsigned __dm_get_reserved_ios(unsigned *reserved_ios,
				      unsigned def, unsigned max)
{
	unsigned ios = ACCESS_ONCE(*reserved_ios);
	unsigned modified_ios = 0;

	if (!ios)
		modified_ios = def;
	else if (ios > max)
		modified_ios = max;

	if (modified_ios) {
		(void)cmpxchg(reserved_ios, ios, modified_ios);
		ios = modified_ios;
	}

	return ios;
}

unsigned dm_get_reserved_bio_based_ios(void)
{
	return __dm_get_reserved_ios(&reserved_bio_based_ios,
				     RESERVED_BIO_BASED_IOS, RESERVED_MAX_IOS);
}
EXPORT_SYMBOL_GPL(dm_get_reserved_bio_based_ios);

unsigned dm_get_reserved_rq_based_ios(void)
{
	return __dm_get_reserved_ios(&reserved_rq_based_ios,
				     RESERVED_REQUEST_BASED_IOS, RESERVED_MAX_IOS);
}
EXPORT_SYMBOL_GPL(dm_get_reserved_rq_based_ios);

static int __init local_init(void)
{
	int r = -ENOMEM;

	/* allocate a slab for the dm_ios */
	_io_cache = KMEM_CACHE(dm_io, 0);
	if (!_io_cache)
		return r;

	_rq_tio_cache = KMEM_CACHE(dm_rq_target_io, 0);
	if (!_rq_tio_cache)
		goto out_free_io_cache;

	r = dm_uevent_init();
	if (r)
		goto out_free_rq_tio_cache;

	_major = major;
	r = register_blkdev(_major, _name);
	if (r < 0)
		goto out_uevent_exit;

	if (!_major)
		_major = r;

	return 0;

out_uevent_exit:
	dm_uevent_exit();
out_free_rq_tio_cache:
	kmem_cache_destroy(_rq_tio_cache);
out_free_io_cache:
	kmem_cache_destroy(_io_cache);

	return r;
}

static void local_exit(void)
{
	kmem_cache_destroy(_rq_tio_cache);
	kmem_cache_destroy(_io_cache);
	unregister_blkdev(_major, _name);
	dm_uevent_exit();

	_major = 0;

	DMINFO("cleaned up");
}

static int (*_inits[])(void) __initdata = {
	local_init,
	dm_target_init,
	dm_linear_init,
	dm_stripe_init,
	dm_io_init,
	dm_kcopyd_init,
	dm_interface_init,
	dm_statistics_init,
};

static void (*_exits[])(void) = {
	local_exit,
	dm_target_exit,
	dm_linear_exit,
	dm_stripe_exit,
	dm_io_exit,
	dm_kcopyd_exit,
	dm_interface_exit,
	dm_statistics_exit,
};

static int __init dm_init(void)
{
	const int count = ARRAY_SIZE(_inits);

	int r, i;

	for (i = 0; i < count; i++) {
		r = _inits[i]();
		if (r)
			goto bad;
	}

	return 0;

      bad:
	while (i--)
		_exits[i]();

	return r;
}

static void __exit dm_exit(void)
{
	int i = ARRAY_SIZE(_exits);

	while (i--)
		_exits[i]();

	/*
	 * Should be empty by this point.
	 */
	idr_destroy(&_minor_idr);
}

/*
 * Block device functions
 */
int dm_deleting_md(struct mapped_device *md)
{
	return test_bit(DMF_DELETING, &md->flags);
}

static int dm_blk_open(struct block_device *bdev, fmode_t mode)
{
	struct mapped_device *md;

	spin_lock(&_minor_lock);

	md = bdev->bd_disk->private_data;
	if (!md)
		goto out;

	if (test_bit(DMF_FREEING, &md->flags) ||
	    dm_deleting_md(md)) {
		md = NULL;
		goto out;
	}

	dm_get(md);
	atomic_inc(&md->open_count);

out:
	spin_unlock(&_minor_lock);

	return md ? 0 : -ENXIO;
}

static void dm_blk_close(struct gendisk *disk, fmode_t mode)
{
	struct mapped_device *md = disk->private_data;

	spin_lock(&_minor_lock);

	atomic_dec(&md->open_count);
	dm_put(md);

	spin_unlock(&_minor_lock);
}

int dm_open_count(struct mapped_device *md)
{
	return atomic_read(&md->open_count);
}

/*
 * Guarantees nothing is using the device before it's deleted.
 */
int dm_lock_for_deletion(struct mapped_device *md)
{
	int r = 0;

	spin_lock(&_minor_lock);

	if (dm_open_count(md))
		r = -EBUSY;
	else
		set_bit(DMF_DELETING, &md->flags);

	spin_unlock(&_minor_lock);

	return r;
}

sector_t dm_get_size(struct mapped_device *md)
{
	return get_capacity(md->disk);
}

struct dm_stats *dm_get_stats(struct mapped_device *md)
{
	return &md->stats;
}

static int dm_blk_getgeo(struct block_device *bdev, struct hd_geometry *geo)
{
	struct mapped_device *md = bdev->bd_disk->private_data;

	return dm_get_geometry(md, geo);
}

static int dm_blk_ioctl(struct block_device *bdev, fmode_t mode,
			unsigned int cmd, unsigned long arg)
{
	struct mapped_device *md = bdev->bd_disk->private_data;
	int srcu_idx;
	struct dm_table *map;
	struct dm_target *tgt;
	int r = -ENOTTY;

retry:
	map = dm_get_live_table(md, &srcu_idx);

	if (!map || !dm_table_get_size(map))
		goto out;

	/* We only support devices that have a single target */
	if (dm_table_get_num_targets(map) != 1)
		goto out;

	tgt = dm_table_get_target(map, 0);

	if (dm_suspended_md(md)) {
		r = -EAGAIN;
		goto out;
	}

	if (tgt->type->ioctl)
		r = tgt->type->ioctl(tgt, cmd, arg);

out:
	dm_put_live_table(md, srcu_idx);

	if (r == -ENOTCONN) {
		msleep(10);
		goto retry;
	}

	return r;
}

static struct dm_io *alloc_io(struct mapped_device *md)
{
	return mempool_alloc(md->io_pool, GFP_NOIO);
}

static void free_io(struct mapped_device *md, struct dm_io *io)
{
	mempool_free(io, md->io_pool);
}

static void free_tio(struct mapped_device *md, struct dm_target_io *tio)
{
	bio_put(&tio->clone);
}

static struct dm_rq_target_io *alloc_rq_tio(struct mapped_device *md,
					    gfp_t gfp_mask)
{
	return mempool_alloc(md->io_pool, gfp_mask);
}

static void free_rq_tio(struct dm_rq_target_io *tio)
{
	mempool_free(tio, tio->md->io_pool);
}

static int md_in_flight(struct mapped_device *md)
{
	return atomic_read(&md->pending[READ]) +
	       atomic_read(&md->pending[WRITE]);
}

static void start_io_acct(struct dm_io *io)
{
	struct mapped_device *md = io->md;
	struct bio *bio = io->bio;
	int cpu;
	int rw = bio_data_dir(bio);

	io->start_time = jiffies;

	cpu = part_stat_lock();
	part_round_stats(cpu, &dm_disk(md)->part0);
	part_stat_unlock();
	atomic_set(&dm_disk(md)->part0.in_flight[rw],
		atomic_inc_return(&md->pending[rw]));

	if (unlikely(dm_stats_used(&md->stats)))
		dm_stats_account_io(&md->stats, bio->bi_rw, bio->bi_sector,
				    bio_sectors(bio), false, 0, &io->stats_aux);
}

static void end_io_acct(struct dm_io *io)
{
	struct mapped_device *md = io->md;
	struct bio *bio = io->bio;
	unsigned long duration = jiffies - io->start_time;
	int pending, cpu;
	int rw = bio_data_dir(bio);

	cpu = part_stat_lock();
	part_round_stats(cpu, &dm_disk(md)->part0);
	part_stat_add(cpu, &dm_disk(md)->part0, ticks[rw], duration);
	part_stat_unlock();

	if (unlikely(dm_stats_used(&md->stats)))
		dm_stats_account_io(&md->stats, bio->bi_rw, bio->bi_sector,
				    bio_sectors(bio), true, duration, &io->stats_aux);

	/*
	 * After this is decremented the bio must not be touched if it is
	 * a flush.
	 */
	pending = atomic_dec_return(&md->pending[rw]);
	atomic_set(&dm_disk(md)->part0.in_flight[rw], pending);
	pending += atomic_read(&md->pending[rw^0x1]);

	/* nudge anyone waiting on suspend queue */
	if (!pending)
		wake_up(&md->wait);
}

/*
 * Add the bio to the list of deferred io.
 */
static void queue_io(struct mapped_device *md, struct bio *bio)
{
	unsigned long flags;

	spin_lock_irqsave(&md->deferred_lock, flags);
	bio_list_add(&md->deferred, bio);
	spin_unlock_irqrestore(&md->deferred_lock, flags);
	queue_work(md->wq, &md->work);
}

/*
 * Everyone (including functions in this file), should use this
 * function to access the md->map field, and make sure they call
 * dm_put_live_table() when finished.
 */
struct dm_table *dm_get_live_table(struct mapped_device *md, int *srcu_idx) __acquires(md->io_barrier)
{
	*srcu_idx = srcu_read_lock(&md->io_barrier);

	return srcu_dereference(md->map, &md->io_barrier);
}

void dm_put_live_table(struct mapped_device *md, int srcu_idx) __releases(md->io_barrier)
{
	srcu_read_unlock(&md->io_barrier, srcu_idx);
}

void dm_sync_table(struct mapped_device *md)
{
	synchronize_srcu(&md->io_barrier);
	synchronize_rcu_expedited();
}

/*
 * A fast alternative to dm_get_live_table/dm_put_live_table.
 * The caller must not block between these two functions.
 */
static struct dm_table *dm_get_live_table_fast(struct mapped_device *md) __acquires(RCU)
{
	rcu_read_lock();
	return rcu_dereference(md->map);
}

static void dm_put_live_table_fast(struct mapped_device *md) __releases(RCU)
{
	rcu_read_unlock();
}

/*
 * Get the geometry associated with a dm device
 */
int dm_get_geometry(struct mapped_device *md, struct hd_geometry *geo)
{
	*geo = md->geometry;

	return 0;
}

/*
 * Set the geometry of a device.
 */
int dm_set_geometry(struct mapped_device *md, struct hd_geometry *geo)
{
	sector_t sz = (sector_t)geo->cylinders * geo->heads * geo->sectors;

	if (geo->start > sz) {
		DMWARN("Start sector is beyond the geometry limits.");
		return -EINVAL;
	}

	md->geometry = *geo;

	return 0;
}

/*-----------------------------------------------------------------
 * CRUD START:
 *   A more elegant soln is in the works that uses the queue
 *   merge fn, unfortunately there are a couple of changes to
 *   the block layer that I want to make for this.  So in the
 *   interests of getting something for people to use I give
 *   you this clearly demarcated crap.
 *---------------------------------------------------------------*/

static int __noflush_suspending(struct mapped_device *md)
{
	return test_bit(DMF_NOFLUSH_SUSPENDING, &md->flags);
}

/*
 * Decrements the number of outstanding ios that a bio has been
 * cloned into, completing the original io if necc.
 */
static void dec_pending(struct dm_io *io, int error)
{
	unsigned long flags;
	int io_error;
	struct bio *bio;
	struct mapped_device *md = io->md;

	/* Push-back supersedes any I/O errors */
	if (unlikely(error)) {
		spin_lock_irqsave(&io->endio_lock, flags);
		if (!(io->error > 0 && __noflush_suspending(md)))
			io->error = error;
		spin_unlock_irqrestore(&io->endio_lock, flags);
	}

	if (atomic_dec_and_test(&io->io_count)) {
		if (io->error == DM_ENDIO_REQUEUE) {
			/*
			 * Target requested pushing back the I/O.
			 */
			spin_lock_irqsave(&md->deferred_lock, flags);
			if (__noflush_suspending(md))
				bio_list_add_head(&md->deferred, io->bio);
			else
				/* noflush suspend was interrupted. */
				io->error = -EIO;
			spin_unlock_irqrestore(&md->deferred_lock, flags);
		}

		io_error = io->error;
		bio = io->bio;
		end_io_acct(io);
		free_io(md, io);

		if (io_error == DM_ENDIO_REQUEUE)
			return;

		if ((bio->bi_rw & REQ_FLUSH) && bio->bi_size) {
			/*
			 * Preflush done for flush with data, reissue
			 * without REQ_FLUSH.
			 */
			bio->bi_rw &= ~REQ_FLUSH;
			queue_io(md, bio);
		} else {
			/* done with normal IO or empty flush */
<<<<<<< HEAD
			if (!io_error)
				bio->bi_size = 0;
=======
			trace_block_bio_complete(md->queue, bio, io_error);
>>>>>>> 2bed30c4
			bio_endio(bio, io_error);
		}
	}
}

static void clone_endio(struct bio *bio, int error)
{
	int r = 0;
	struct dm_target_io *tio = bio->bi_private;
	struct dm_io *io = tio->io;
	struct mapped_device *md = tio->io->md;
	dm_endio_fn endio = tio->ti->type->end_io;

	if (!bio_flagged(bio, BIO_UPTODATE) && !error)
		error = -EIO;

	if (endio) {
		r = endio(tio->ti, bio, error);
		if (r < 0 || r == DM_ENDIO_REQUEUE)
			/*
			 * error and requeue request are handled
			 * in dec_pending().
			 */
			error = r;
		else if (r == DM_ENDIO_INCOMPLETE)
			/* The target will handle the io */
			return;
		else if (r) {
			DMWARN("unimplemented target endio return value: %d", r);
			BUG();
		}
	}

	free_tio(md, tio);
	dec_pending(io, error);
}

/*
 * Partial completion handling for request-based dm
 */
static void end_clone_bio(struct bio *clone, int error)
{
	struct dm_rq_clone_bio_info *info = clone->bi_private;
	struct dm_rq_target_io *tio = info->tio;
	struct bio *bio = info->orig;
	unsigned int nr_bytes = info->orig->bi_size;

	bio_put(clone);

	if (tio->error)
		/*
		 * An error has already been detected on the request.
		 * Once error occurred, just let clone->end_io() handle
		 * the remainder.
		 */
		return;
	else if (error) {
		/*
		 * Don't notice the error to the upper layer yet.
		 * The error handling decision is made by the target driver,
		 * when the request is completed.
		 */
		tio->error = error;
		return;
	}

	/*
	 * I/O for the bio successfully completed.
	 * Notice the data completion to the upper layer.
	 */

	/*
	 * bios are processed from the head of the list.
	 * So the completing bio should always be rq->bio.
	 * If it's not, something wrong is happening.
	 */
	if (tio->orig->bio != bio)
		DMERR("bio completion is going in the middle of the request");

	/*
	 * Update the original request.
	 * Do not use blk_end_request() here, because it may complete
	 * the original request before the clone, and break the ordering.
	 */
	blk_update_request(tio->orig, 0, nr_bytes);
}

/*
 * Don't touch any member of the md after calling this function because
 * the md may be freed in dm_put() at the end of this function.
 * Or do dm_get() before calling this function and dm_put() later.
 */
static void rq_completed(struct mapped_device *md, int rw, int run_queue)
{
	atomic_dec(&md->pending[rw]);

	/* nudge anyone waiting on suspend queue */
	if (!md_in_flight(md))
		wake_up(&md->wait);

	/*
	 * Run this off this callpath, as drivers could invoke end_io while
	 * inside their request_fn (and holding the queue lock). Calling
	 * back into ->request_fn() could deadlock attempting to grab the
	 * queue lock again.
	 */
	if (run_queue)
		blk_run_queue_async(md->queue);

	/*
	 * dm_put() must be at the end of this function. See the comment above
	 */
	dm_put(md);
}

static void free_rq_clone(struct request *clone)
{
	struct dm_rq_target_io *tio = clone->end_io_data;

	blk_rq_unprep_clone(clone);
	free_rq_tio(tio);
}

/*
 * Complete the clone and the original request.
 * Must be called without queue lock.
 */
static void dm_end_request(struct request *clone, int error)
{
	int rw = rq_data_dir(clone);
	struct dm_rq_target_io *tio = clone->end_io_data;
	struct mapped_device *md = tio->md;
	struct request *rq = tio->orig;

	if (rq->cmd_type == REQ_TYPE_BLOCK_PC) {
		rq->errors = clone->errors;
		rq->resid_len = clone->resid_len;

		if (rq->sense)
			/*
			 * We are using the sense buffer of the original
			 * request.
			 * So setting the length of the sense data is enough.
			 */
			rq->sense_len = clone->sense_len;
	}

	free_rq_clone(clone);
	blk_end_request_all(rq, error);
	rq_completed(md, rw, true);
}

static void dm_unprep_request(struct request *rq)
{
	struct request *clone = rq->special;

	rq->special = NULL;
	rq->cmd_flags &= ~REQ_DONTPREP;

	free_rq_clone(clone);
}

/*
 * Requeue the original request of a clone.
 */
void dm_requeue_unmapped_request(struct request *clone)
{
	int rw = rq_data_dir(clone);
	struct dm_rq_target_io *tio = clone->end_io_data;
	struct mapped_device *md = tio->md;
	struct request *rq = tio->orig;
	struct request_queue *q = rq->q;
	unsigned long flags;

	dm_unprep_request(rq);

	spin_lock_irqsave(q->queue_lock, flags);
	blk_requeue_request(q, rq);
	spin_unlock_irqrestore(q->queue_lock, flags);

	rq_completed(md, rw, 0);
}
EXPORT_SYMBOL_GPL(dm_requeue_unmapped_request);

static void __stop_queue(struct request_queue *q)
{
	blk_stop_queue(q);
}

static void stop_queue(struct request_queue *q)
{
	unsigned long flags;

	spin_lock_irqsave(q->queue_lock, flags);
	__stop_queue(q);
	spin_unlock_irqrestore(q->queue_lock, flags);
}

static void __start_queue(struct request_queue *q)
{
	if (blk_queue_stopped(q))
		blk_start_queue(q);
}

static void start_queue(struct request_queue *q)
{
	unsigned long flags;

	spin_lock_irqsave(q->queue_lock, flags);
	__start_queue(q);
	spin_unlock_irqrestore(q->queue_lock, flags);
}

static void dm_done(struct request *clone, int error, bool mapped)
{
	int r = error;
	struct dm_rq_target_io *tio = clone->end_io_data;
	dm_request_endio_fn rq_end_io = NULL;

	if (tio->ti) {
		rq_end_io = tio->ti->type->rq_end_io;

		if (mapped && rq_end_io)
			r = rq_end_io(tio->ti, clone, error, &tio->info);
	}

	if (r <= 0)
		/* The target wants to complete the I/O */
		dm_end_request(clone, r);
	else if (r == DM_ENDIO_INCOMPLETE)
		/* The target will handle the I/O */
		return;
	else if (r == DM_ENDIO_REQUEUE)
		/* The target wants to requeue the I/O */
		dm_requeue_unmapped_request(clone);
	else {
		DMWARN("unimplemented target endio return value: %d", r);
		BUG();
	}
}

/*
 * Request completion handler for request-based dm
 */
static void dm_softirq_done(struct request *rq)
{
	bool mapped = true;
	struct request *clone = rq->completion_data;
	struct dm_rq_target_io *tio = clone->end_io_data;

	if (rq->cmd_flags & REQ_FAILED)
		mapped = false;

	dm_done(clone, tio->error, mapped);
}

/*
 * Complete the clone and the original request with the error status
 * through softirq context.
 */
static void dm_complete_request(struct request *clone, int error)
{
	struct dm_rq_target_io *tio = clone->end_io_data;
	struct request *rq = tio->orig;

	tio->error = error;
	rq->completion_data = clone;
	blk_complete_request(rq);
}

/*
 * Complete the not-mapped clone and the original request with the error status
 * through softirq context.
 * Target's rq_end_io() function isn't called.
 * This may be used when the target's map_rq() function fails.
 */
void dm_kill_unmapped_request(struct request *clone, int error)
{
	struct dm_rq_target_io *tio = clone->end_io_data;
	struct request *rq = tio->orig;

	rq->cmd_flags |= REQ_FAILED;
	dm_complete_request(clone, error);
}
EXPORT_SYMBOL_GPL(dm_kill_unmapped_request);

/*
 * Called with the queue lock held
 */
static void end_clone_request(struct request *clone, int error)
{
	/*
	 * For just cleaning up the information of the queue in which
	 * the clone was dispatched.
	 * The clone is *NOT* freed actually here because it is alloced from
	 * dm own mempool and REQ_ALLOCED isn't set in clone->cmd_flags.
	 */
	__blk_put_request(clone->q, clone);

	/*
	 * Actual request completion is done in a softirq context which doesn't
	 * hold the queue lock.  Otherwise, deadlock could occur because:
	 *     - another request may be submitted by the upper level driver
	 *       of the stacking during the completion
	 *     - the submission which requires queue lock may be done
	 *       against this queue
	 */
	dm_complete_request(clone, error);
}

/*
 * Return maximum size of I/O possible at the supplied sector up to the current
 * target boundary.
 */
static sector_t max_io_len_target_boundary(sector_t sector, struct dm_target *ti)
{
	sector_t target_offset = dm_target_offset(ti, sector);

	return ti->len - target_offset;
}

static sector_t max_io_len(sector_t sector, struct dm_target *ti)
{
	sector_t len = max_io_len_target_boundary(sector, ti);
	sector_t offset, max_len;

	/*
	 * Does the target need to split even further?
	 */
	if (ti->max_io_len) {
		offset = dm_target_offset(ti, sector);
		if (unlikely(ti->max_io_len & (ti->max_io_len - 1)))
			max_len = sector_div(offset, ti->max_io_len);
		else
			max_len = offset & (ti->max_io_len - 1);
		max_len = ti->max_io_len - max_len;

		if (len > max_len)
			len = max_len;
	}

	return len;
}

int dm_set_target_max_io_len(struct dm_target *ti, sector_t len)
{
	if (len > UINT_MAX) {
		DMERR("Specified maximum size of target IO (%llu) exceeds limit (%u)",
		      (unsigned long long)len, UINT_MAX);
		ti->error = "Maximum size of target IO is too large";
		return -EINVAL;
	}

	ti->max_io_len = (uint32_t) len;

	return 0;
}
EXPORT_SYMBOL_GPL(dm_set_target_max_io_len);

static void __map_bio(struct dm_target_io *tio)
{
	int r;
	sector_t sector;
	struct mapped_device *md;
	struct bio *clone = &tio->clone;
	struct dm_target *ti = tio->ti;

	clone->bi_end_io = clone_endio;
	clone->bi_private = tio;

	/*
	 * Map the clone.  If r == 0 we don't need to do
	 * anything, the target has assumed ownership of
	 * this io.
	 */
	atomic_inc(&tio->io->io_count);
	sector = clone->bi_sector;
	r = ti->type->map(ti, clone);
	if (r == DM_MAPIO_REMAPPED) {
		/* the bio has been remapped so dispatch it */

		trace_block_bio_remap(bdev_get_queue(clone->bi_bdev), clone,
				      tio->io->bio->bi_bdev->bd_dev, sector);

		generic_make_request(clone);
	} else if (r < 0 || r == DM_MAPIO_REQUEUE) {
		/* error the io and bail out, or requeue it if needed */
		md = tio->io->md;
		dec_pending(tio->io, r);
		free_tio(md, tio);
	} else if (r) {
		DMWARN("unimplemented target map return value: %d", r);
		BUG();
	}
}

struct clone_info {
	struct mapped_device *md;
	struct dm_table *map;
	struct bio *bio;
	struct dm_io *io;
	sector_t sector;
	sector_t sector_count;
	unsigned short idx;
};

static void bio_setup_sector(struct bio *bio, sector_t sector, sector_t len)
{
	bio->bi_sector = sector;
	bio->bi_size = to_bytes(len);
}

static void bio_setup_bv(struct bio *bio, unsigned short idx, unsigned short bv_count)
{
	bio->bi_idx = idx;
	bio->bi_vcnt = idx + bv_count;
	bio->bi_flags &= ~(1 << BIO_SEG_VALID);
}

static void clone_bio_integrity(struct bio *bio, struct bio *clone,
				unsigned short idx, unsigned len, unsigned offset,
				unsigned trim)
{
	if (!bio_integrity(bio))
		return;

	bio_integrity_clone(clone, bio, GFP_NOIO);

	if (trim)
		bio_integrity_trim(clone, bio_sector_offset(bio, idx, offset), len);
}

/*
 * Creates a little bio that just does part of a bvec.
 */
static void clone_split_bio(struct dm_target_io *tio, struct bio *bio,
			    sector_t sector, unsigned short idx,
			    unsigned offset, unsigned len)
{
	struct bio *clone = &tio->clone;
	struct bio_vec *bv = bio->bi_io_vec + idx;

	*clone->bi_io_vec = *bv;

	bio_setup_sector(clone, sector, len);

	clone->bi_bdev = bio->bi_bdev;
	clone->bi_rw = bio->bi_rw;
	clone->bi_vcnt = 1;
	clone->bi_io_vec->bv_offset = offset;
	clone->bi_io_vec->bv_len = clone->bi_size;
	clone->bi_flags |= 1 << BIO_CLONED;

	clone_bio_integrity(bio, clone, idx, len, offset, 1);
}

/*
 * Creates a bio that consists of range of complete bvecs.
 */
static void clone_bio(struct dm_target_io *tio, struct bio *bio,
		      sector_t sector, unsigned short idx,
		      unsigned short bv_count, unsigned len)
{
	struct bio *clone = &tio->clone;
	unsigned trim = 0;

	__bio_clone(clone, bio);
	bio_setup_sector(clone, sector, len);
	bio_setup_bv(clone, idx, bv_count);

	if (idx != bio->bi_idx || clone->bi_size < bio->bi_size)
		trim = 1;
	clone_bio_integrity(bio, clone, idx, len, 0, trim);
}

static struct dm_target_io *alloc_tio(struct clone_info *ci,
				      struct dm_target *ti, int nr_iovecs,
				      unsigned target_bio_nr)
{
	struct dm_target_io *tio;
	struct bio *clone;

	clone = bio_alloc_bioset(GFP_NOIO, nr_iovecs, ci->md->bs);
	tio = container_of(clone, struct dm_target_io, clone);

	tio->io = ci->io;
	tio->ti = ti;
	memset(&tio->info, 0, sizeof(tio->info));
	tio->target_bio_nr = target_bio_nr;

	return tio;
}

static void __clone_and_map_simple_bio(struct clone_info *ci,
				       struct dm_target *ti,
				       unsigned target_bio_nr, sector_t len)
{
	struct dm_target_io *tio = alloc_tio(ci, ti, ci->bio->bi_max_vecs, target_bio_nr);
	struct bio *clone = &tio->clone;

	/*
	 * Discard requests require the bio's inline iovecs be initialized.
	 * ci->bio->bi_max_vecs is BIO_INLINE_VECS anyway, for both flush
	 * and discard, so no need for concern about wasted bvec allocations.
	 */
	 __bio_clone(clone, ci->bio);
	if (len)
		bio_setup_sector(clone, ci->sector, len);

	__map_bio(tio);
}

static void __send_duplicate_bios(struct clone_info *ci, struct dm_target *ti,
				  unsigned num_bios, sector_t len)
{
	unsigned target_bio_nr;

	for (target_bio_nr = 0; target_bio_nr < num_bios; target_bio_nr++)
		__clone_and_map_simple_bio(ci, ti, target_bio_nr, len);
}

static int __send_empty_flush(struct clone_info *ci)
{
	unsigned target_nr = 0;
	struct dm_target *ti;

	BUG_ON(bio_has_data(ci->bio));
	while ((ti = dm_table_get_target(ci->map, target_nr++)))
		__send_duplicate_bios(ci, ti, ti->num_flush_bios, 0);

	return 0;
}

static void __clone_and_map_data_bio(struct clone_info *ci, struct dm_target *ti,
				     sector_t sector, int nr_iovecs,
				     unsigned short idx, unsigned short bv_count,
				     unsigned offset, unsigned len,
				     unsigned split_bvec)
{
	struct bio *bio = ci->bio;
	struct dm_target_io *tio;
	unsigned target_bio_nr;
	unsigned num_target_bios = 1;

	/*
	 * Does the target want to receive duplicate copies of the bio?
	 */
	if (bio_data_dir(bio) == WRITE && ti->num_write_bios)
		num_target_bios = ti->num_write_bios(ti, bio);

	for (target_bio_nr = 0; target_bio_nr < num_target_bios; target_bio_nr++) {
		tio = alloc_tio(ci, ti, nr_iovecs, target_bio_nr);
		if (split_bvec)
			clone_split_bio(tio, bio, sector, idx, offset, len);
		else
			clone_bio(tio, bio, sector, idx, bv_count, len);
		__map_bio(tio);
	}
}

typedef unsigned (*get_num_bios_fn)(struct dm_target *ti);

static unsigned get_num_discard_bios(struct dm_target *ti)
{
	return ti->num_discard_bios;
}

static unsigned get_num_write_same_bios(struct dm_target *ti)
{
	return ti->num_write_same_bios;
}

typedef bool (*is_split_required_fn)(struct dm_target *ti);

static bool is_split_required_for_discard(struct dm_target *ti)
{
	return ti->split_discard_bios;
}

static int __send_changing_extent_only(struct clone_info *ci,
				       get_num_bios_fn get_num_bios,
				       is_split_required_fn is_split_required)
{
	struct dm_target *ti;
	sector_t len;
	unsigned num_bios;

	do {
		ti = dm_table_find_target(ci->map, ci->sector);
		if (!dm_target_is_valid(ti))
			return -EIO;

		/*
		 * Even though the device advertised support for this type of
		 * request, that does not mean every target supports it, and
		 * reconfiguration might also have changed that since the
		 * check was performed.
		 */
		num_bios = get_num_bios ? get_num_bios(ti) : 0;
		if (!num_bios)
			return -EOPNOTSUPP;

		if (is_split_required && !is_split_required(ti))
			len = min(ci->sector_count, max_io_len_target_boundary(ci->sector, ti));
		else
			len = min(ci->sector_count, max_io_len(ci->sector, ti));

		__send_duplicate_bios(ci, ti, num_bios, len);

		ci->sector += len;
	} while (ci->sector_count -= len);

	return 0;
}

static int __send_discard(struct clone_info *ci)
{
	return __send_changing_extent_only(ci, get_num_discard_bios,
					   is_split_required_for_discard);
}

static int __send_write_same(struct clone_info *ci)
{
	return __send_changing_extent_only(ci, get_num_write_same_bios, NULL);
}

/*
 * Find maximum number of sectors / bvecs we can process with a single bio.
 */
static sector_t __len_within_target(struct clone_info *ci, sector_t max, int *idx)
{
	struct bio *bio = ci->bio;
	sector_t bv_len, total_len = 0;

	for (*idx = ci->idx; max && (*idx < bio->bi_vcnt); (*idx)++) {
		bv_len = to_sector(bio->bi_io_vec[*idx].bv_len);

		if (bv_len > max)
			break;

		max -= bv_len;
		total_len += bv_len;
	}

	return total_len;
}

static int __split_bvec_across_targets(struct clone_info *ci,
				       struct dm_target *ti, sector_t max)
{
	struct bio *bio = ci->bio;
	struct bio_vec *bv = bio->bi_io_vec + ci->idx;
	sector_t remaining = to_sector(bv->bv_len);
	unsigned offset = 0;
	sector_t len;

	do {
		if (offset) {
			ti = dm_table_find_target(ci->map, ci->sector);
			if (!dm_target_is_valid(ti))
				return -EIO;

			max = max_io_len(ci->sector, ti);
		}

		len = min(remaining, max);

		__clone_and_map_data_bio(ci, ti, ci->sector, 1, ci->idx, 0,
					 bv->bv_offset + offset, len, 1);

		ci->sector += len;
		ci->sector_count -= len;
		offset += to_bytes(len);
	} while (remaining -= len);

	ci->idx++;

	return 0;
}

/*
 * Select the correct strategy for processing a non-flush bio.
 */
static int __split_and_process_non_flush(struct clone_info *ci)
{
	struct bio *bio = ci->bio;
	struct dm_target *ti;
	sector_t len, max;
	int idx;

	if (unlikely(bio->bi_rw & REQ_DISCARD))
		return __send_discard(ci);
	else if (unlikely(bio->bi_rw & REQ_WRITE_SAME))
		return __send_write_same(ci);

	ti = dm_table_find_target(ci->map, ci->sector);
	if (!dm_target_is_valid(ti))
		return -EIO;

	max = max_io_len(ci->sector, ti);

	/*
	 * Optimise for the simple case where we can do all of
	 * the remaining io with a single clone.
	 */
	if (ci->sector_count <= max) {
		__clone_and_map_data_bio(ci, ti, ci->sector, bio->bi_max_vecs,
					 ci->idx, bio->bi_vcnt - ci->idx, 0,
					 ci->sector_count, 0);
		ci->sector_count = 0;
		return 0;
	}

	/*
	 * There are some bvecs that don't span targets.
	 * Do as many of these as possible.
	 */
	if (to_sector(bio->bi_io_vec[ci->idx].bv_len) <= max) {
		len = __len_within_target(ci, max, &idx);

		__clone_and_map_data_bio(ci, ti, ci->sector, bio->bi_max_vecs,
					 ci->idx, idx - ci->idx, 0, len, 0);

		ci->sector += len;
		ci->sector_count -= len;
		ci->idx = idx;

		return 0;
	}

	/*
	 * Handle a bvec that must be split between two or more targets.
	 */
	return __split_bvec_across_targets(ci, ti, max);
}

/*
 * Entry point to split a bio into clones and submit them to the targets.
 */
static void __split_and_process_bio(struct mapped_device *md,
				    struct dm_table *map, struct bio *bio)
{
	struct clone_info ci;
	int error = 0;

	if (unlikely(!map)) {
		bio_io_error(bio);
		return;
	}

	ci.map = map;
	ci.md = md;
	ci.io = alloc_io(md);
	ci.io->error = 0;
	atomic_set(&ci.io->io_count, 1);
	ci.io->bio = bio;
	ci.io->md = md;
	spin_lock_init(&ci.io->endio_lock);
	ci.sector = bio->bi_sector;
	ci.idx = bio->bi_idx;

	start_io_acct(ci.io);

	if (bio->bi_rw & REQ_FLUSH) {
		ci.bio = &ci.md->flush_bio;
		ci.sector_count = 0;
		error = __send_empty_flush(&ci);
		/* dec_pending submits any data associated with flush */
	} else {
		ci.bio = bio;
		ci.sector_count = bio_sectors(bio);
		while (ci.sector_count && !error)
			error = __split_and_process_non_flush(&ci);
	}

	/* drop the extra reference count */
	dec_pending(ci.io, error);
}
/*-----------------------------------------------------------------
 * CRUD END
 *---------------------------------------------------------------*/

static int dm_merge_bvec(struct request_queue *q,
			 struct bvec_merge_data *bvm,
			 struct bio_vec *biovec)
{
	struct mapped_device *md = q->queuedata;
	struct dm_table *map = dm_get_live_table_fast(md);
	struct dm_target *ti;
	sector_t max_sectors;
	int max_size = 0;

	if (unlikely(!map))
		goto out;

	ti = dm_table_find_target(map, bvm->bi_sector);
	if (!dm_target_is_valid(ti))
		goto out;

	/*
	 * Find maximum amount of I/O that won't need splitting
	 */
	max_sectors = min(max_io_len(bvm->bi_sector, ti),
			  (sector_t) BIO_MAX_SECTORS);
	max_size = (max_sectors << SECTOR_SHIFT) - bvm->bi_size;
	if (max_size < 0)
		max_size = 0;

	/*
	 * merge_bvec_fn() returns number of bytes
	 * it can accept at this offset
	 * max is precomputed maximal io size
	 */
	if (max_size && ti->type->merge)
		max_size = ti->type->merge(ti, bvm, biovec, max_size);
	/*
	 * If the target doesn't support merge method and some of the devices
	 * provided their merge_bvec method (we know this by looking at
	 * queue_max_hw_sectors), then we can't allow bios with multiple vector
	 * entries.  So always set max_size to 0, and the code below allows
	 * just one page.
	 */
	else if (queue_max_hw_sectors(q) <= PAGE_SIZE >> 9)

		max_size = 0;

out:
	dm_put_live_table_fast(md);
	/*
	 * Always allow an entire first page
	 */
	if (max_size <= biovec->bv_len && !(bvm->bi_size >> SECTOR_SHIFT))
		max_size = biovec->bv_len;

	return max_size;
}

/*
 * The request function that just remaps the bio built up by
 * dm_merge_bvec.
 */
static void _dm_request(struct request_queue *q, struct bio *bio)
{
	int rw = bio_data_dir(bio);
	struct mapped_device *md = q->queuedata;
	int cpu;
	int srcu_idx;
	struct dm_table *map;

	map = dm_get_live_table(md, &srcu_idx);

	cpu = part_stat_lock();
	part_stat_inc(cpu, &dm_disk(md)->part0, ios[rw]);
	part_stat_add(cpu, &dm_disk(md)->part0, sectors[rw], bio_sectors(bio));
	part_stat_unlock();

	/* if we're suspended, we have to queue this io for later */
	if (unlikely(test_bit(DMF_BLOCK_IO_FOR_SUSPEND, &md->flags))) {
		dm_put_live_table(md, srcu_idx);

		if (bio_rw(bio) != READA)
			queue_io(md, bio);
		else
			bio_io_error(bio);
		return;
	}

	__split_and_process_bio(md, map, bio);
	dm_put_live_table(md, srcu_idx);
	return;
}

int dm_request_based(struct mapped_device *md)
{
	return blk_queue_stackable(md->queue);
}

static void dm_request(struct request_queue *q, struct bio *bio)
{
	struct mapped_device *md = q->queuedata;

	if (dm_request_based(md))
		blk_queue_bio(q, bio);
	else
		_dm_request(q, bio);
}

void dm_dispatch_request(struct request *rq)
{
	int r;

	if (blk_queue_io_stat(rq->q))
		rq->cmd_flags |= REQ_IO_STAT;

	rq->start_time = jiffies;
	r = blk_insert_cloned_request(rq->q, rq);
	if (r)
		dm_complete_request(rq, r);
}
EXPORT_SYMBOL_GPL(dm_dispatch_request);

static int dm_rq_bio_constructor(struct bio *bio, struct bio *bio_orig,
				 void *data)
{
	struct dm_rq_target_io *tio = data;
	struct dm_rq_clone_bio_info *info =
		container_of(bio, struct dm_rq_clone_bio_info, clone);

	info->orig = bio_orig;
	info->tio = tio;
	bio->bi_end_io = end_clone_bio;
	bio->bi_private = info;

	return 0;
}

static int setup_clone(struct request *clone, struct request *rq,
		       struct dm_rq_target_io *tio)
{
	int r;

	r = blk_rq_prep_clone(clone, rq, tio->md->bs, GFP_ATOMIC,
			      dm_rq_bio_constructor, tio);
	if (r)
		return r;

	clone->cmd = rq->cmd;
	clone->cmd_len = rq->cmd_len;
	clone->sense = rq->sense;
	clone->buffer = rq->buffer;
	clone->end_io = end_clone_request;
	clone->end_io_data = tio;

	return 0;
}

static struct request *clone_rq(struct request *rq, struct mapped_device *md,
				gfp_t gfp_mask)
{
	struct request *clone;
	struct dm_rq_target_io *tio;

	tio = alloc_rq_tio(md, gfp_mask);
	if (!tio)
		return NULL;

	tio->md = md;
	tio->ti = NULL;
	tio->orig = rq;
	tio->error = 0;
	memset(&tio->info, 0, sizeof(tio->info));

	clone = &tio->clone;
	if (setup_clone(clone, rq, tio)) {
		/* -ENOMEM */
		free_rq_tio(tio);
		return NULL;
	}

	return clone;
}

/*
 * Called with the queue lock held.
 */
static int dm_prep_fn(struct request_queue *q, struct request *rq)
{
	struct mapped_device *md = q->queuedata;
	struct request *clone;

	if (unlikely(rq->special)) {
		DMWARN("Already has something in rq->special.");
		return BLKPREP_KILL;
	}

	clone = clone_rq(rq, md, GFP_ATOMIC);
	if (!clone)
		return BLKPREP_DEFER;

	rq->special = clone;
	rq->cmd_flags |= REQ_DONTPREP;

	return BLKPREP_OK;
}

/*
 * Returns:
 * 0  : the request has been processed (not requeued)
 * !0 : the request has been requeued
 */
static int map_request(struct dm_target *ti, struct request *clone,
		       struct mapped_device *md)
{
	int r, requeued = 0;
	struct dm_rq_target_io *tio = clone->end_io_data;

	tio->ti = ti;
	r = ti->type->map_rq(ti, clone, &tio->info);
	switch (r) {
	case DM_MAPIO_SUBMITTED:
		/* The target has taken the I/O to submit by itself later */
		break;
	case DM_MAPIO_REMAPPED:
		/* The target has remapped the I/O so dispatch it */
		trace_block_rq_remap(clone->q, clone, disk_devt(dm_disk(md)),
				     blk_rq_pos(tio->orig));
		dm_dispatch_request(clone);
		break;
	case DM_MAPIO_REQUEUE:
		/* The target wants to requeue the I/O */
		dm_requeue_unmapped_request(clone);
		requeued = 1;
		break;
	default:
		if (r > 0) {
			DMWARN("unimplemented target map return value: %d", r);
			BUG();
		}

		/* The target wants to complete the I/O */
		dm_kill_unmapped_request(clone, r);
		break;
	}

	return requeued;
}

static struct request *dm_start_request(struct mapped_device *md, struct request *orig)
{
	struct request *clone;

	blk_start_request(orig);
	clone = orig->special;
	atomic_inc(&md->pending[rq_data_dir(clone)]);

	/*
	 * Hold the md reference here for the in-flight I/O.
	 * We can't rely on the reference count by device opener,
	 * because the device may be closed during the request completion
	 * when all bios are completed.
	 * See the comment in rq_completed() too.
	 */
	dm_get(md);

	return clone;
}

/*
 * q->request_fn for request-based dm.
 * Called with the queue lock held.
 */
static void dm_request_fn(struct request_queue *q)
{
	struct mapped_device *md = q->queuedata;
	int srcu_idx;
	struct dm_table *map = dm_get_live_table(md, &srcu_idx);
	struct dm_target *ti;
	struct request *rq, *clone;
	sector_t pos;

	/*
	 * For suspend, check blk_queue_stopped() and increment
	 * ->pending within a single queue_lock not to increment the
	 * number of in-flight I/Os after the queue is stopped in
	 * dm_suspend().
	 */
	while (!blk_queue_stopped(q)) {
		rq = blk_peek_request(q);
		if (!rq)
			goto delay_and_out;

		/* always use block 0 to find the target for flushes for now */
		pos = 0;
		if (!(rq->cmd_flags & REQ_FLUSH))
			pos = blk_rq_pos(rq);

		ti = dm_table_find_target(map, pos);
		if (!dm_target_is_valid(ti)) {
			/*
			 * Must perform setup, that dm_done() requires,
			 * before calling dm_kill_unmapped_request
			 */
			DMERR_LIMIT("request attempted access beyond the end of device");
			clone = dm_start_request(md, rq);
			dm_kill_unmapped_request(clone, -EIO);
			continue;
		}

		if (ti->type->busy && ti->type->busy(ti))
			goto delay_and_out;

		clone = dm_start_request(md, rq);

		spin_unlock(q->queue_lock);
		if (map_request(ti, clone, md))
			goto requeued;

		BUG_ON(!irqs_disabled());
		spin_lock(q->queue_lock);
	}

	goto out;

requeued:
	BUG_ON(!irqs_disabled());
	spin_lock(q->queue_lock);

delay_and_out:
	blk_delay_queue(q, HZ / 10);
out:
	dm_put_live_table(md, srcu_idx);
}

int dm_underlying_device_busy(struct request_queue *q)
{
	return blk_lld_busy(q);
}
EXPORT_SYMBOL_GPL(dm_underlying_device_busy);

static int dm_lld_busy(struct request_queue *q)
{
	int r;
	struct mapped_device *md = q->queuedata;
	struct dm_table *map = dm_get_live_table_fast(md);

	if (!map || test_bit(DMF_BLOCK_IO_FOR_SUSPEND, &md->flags))
		r = 1;
	else
		r = dm_table_any_busy_target(map);

	dm_put_live_table_fast(md);

	return r;
}

static int dm_any_congested(void *congested_data, int bdi_bits)
{
	int r = bdi_bits;
	struct mapped_device *md = congested_data;
	struct dm_table *map;

	if (!test_bit(DMF_BLOCK_IO_FOR_SUSPEND, &md->flags)) {
		map = dm_get_live_table_fast(md);
		if (map) {
			/*
			 * Request-based dm cares about only own queue for
			 * the query about congestion status of request_queue
			 */
			if (dm_request_based(md))
				r = md->queue->backing_dev_info.state &
				    bdi_bits;
			else
				r = dm_table_any_congested(map, bdi_bits);
		}
		dm_put_live_table_fast(md);
	}

	return r;
}

/*-----------------------------------------------------------------
 * An IDR is used to keep track of allocated minor numbers.
 *---------------------------------------------------------------*/
static void free_minor(int minor)
{
	spin_lock(&_minor_lock);
	idr_remove(&_minor_idr, minor);
	spin_unlock(&_minor_lock);
}

/*
 * See if the device with a specific minor # is free.
 */
static int specific_minor(int minor)
{
	int r;

	if (minor >= (1 << MINORBITS))
		return -EINVAL;

	idr_preload(GFP_KERNEL);
	spin_lock(&_minor_lock);

	r = idr_alloc(&_minor_idr, MINOR_ALLOCED, minor, minor + 1, GFP_NOWAIT);

	spin_unlock(&_minor_lock);
	idr_preload_end();
	if (r < 0)
		return r == -ENOSPC ? -EBUSY : r;
	return 0;
}

static int next_free_minor(int *minor)
{
	int r;

	idr_preload(GFP_KERNEL);
	spin_lock(&_minor_lock);

	r = idr_alloc(&_minor_idr, MINOR_ALLOCED, 0, 1 << MINORBITS, GFP_NOWAIT);

	spin_unlock(&_minor_lock);
	idr_preload_end();
	if (r < 0)
		return r;
	*minor = r;
	return 0;
}

static const struct block_device_operations dm_blk_dops;

static void dm_wq_work(struct work_struct *work);

static void dm_init_md_queue(struct mapped_device *md)
{
	/*
	 * Request-based dm devices cannot be stacked on top of bio-based dm
	 * devices.  The type of this dm device has not been decided yet.
	 * The type is decided at the first table loading time.
	 * To prevent problematic device stacking, clear the queue flag
	 * for request stacking support until then.
	 *
	 * This queue is new, so no concurrency on the queue_flags.
	 */
	queue_flag_clear_unlocked(QUEUE_FLAG_STACKABLE, md->queue);

	md->queue->queuedata = md;
	md->queue->backing_dev_info.congested_fn = dm_any_congested;
	md->queue->backing_dev_info.congested_data = md;
	blk_queue_make_request(md->queue, dm_request);
	blk_queue_bounce_limit(md->queue, BLK_BOUNCE_ANY);
	blk_queue_merge_bvec(md->queue, dm_merge_bvec);
}

/*
 * Allocate and initialise a blank device with a given minor.
 */
static struct mapped_device *alloc_dev(int minor)
{
	int r;
	struct mapped_device *md = kzalloc(sizeof(*md), GFP_KERNEL);
	void *old_md;

	if (!md) {
		DMWARN("unable to allocate device, out of memory.");
		return NULL;
	}

	if (!try_module_get(THIS_MODULE))
		goto bad_module_get;

	/* get a minor number for the dev */
	if (minor == DM_ANY_MINOR)
		r = next_free_minor(&minor);
	else
		r = specific_minor(minor);
	if (r < 0)
		goto bad_minor;

	r = init_srcu_struct(&md->io_barrier);
	if (r < 0)
		goto bad_io_barrier;

	md->type = DM_TYPE_NONE;
	mutex_init(&md->suspend_lock);
	mutex_init(&md->type_lock);
	spin_lock_init(&md->deferred_lock);
	atomic_set(&md->holders, 1);
	atomic_set(&md->open_count, 0);
	atomic_set(&md->event_nr, 0);
	atomic_set(&md->uevent_seq, 0);
	INIT_LIST_HEAD(&md->uevent_list);
	spin_lock_init(&md->uevent_lock);

	md->queue = blk_alloc_queue(GFP_KERNEL);
	if (!md->queue)
		goto bad_queue;

	dm_init_md_queue(md);

	md->disk = alloc_disk(1);
	if (!md->disk)
		goto bad_disk;

	atomic_set(&md->pending[0], 0);
	atomic_set(&md->pending[1], 0);
	init_waitqueue_head(&md->wait);
	INIT_WORK(&md->work, dm_wq_work);
	init_waitqueue_head(&md->eventq);

	md->disk->major = _major;
	md->disk->first_minor = minor;
	md->disk->fops = &dm_blk_dops;
	md->disk->queue = md->queue;
	md->disk->private_data = md;
	sprintf(md->disk->disk_name, "dm-%d", minor);
	add_disk(md->disk);
	format_dev_t(md->name, MKDEV(_major, minor));

	md->wq = alloc_workqueue("kdmflush", WQ_MEM_RECLAIM, 0);
	if (!md->wq)
		goto bad_thread;

	md->bdev = bdget_disk(md->disk, 0);
	if (!md->bdev)
		goto bad_bdev;

	bio_init(&md->flush_bio);
	md->flush_bio.bi_bdev = md->bdev;
	md->flush_bio.bi_rw = WRITE_FLUSH;

	dm_stats_init(&md->stats);

	/* Populate the mapping, nobody knows we exist yet */
	spin_lock(&_minor_lock);
	old_md = idr_replace(&_minor_idr, md, minor);
	spin_unlock(&_minor_lock);

	BUG_ON(old_md != MINOR_ALLOCED);

	return md;

bad_bdev:
	destroy_workqueue(md->wq);
bad_thread:
	del_gendisk(md->disk);
	put_disk(md->disk);
bad_disk:
	blk_cleanup_queue(md->queue);
bad_queue:
	cleanup_srcu_struct(&md->io_barrier);
bad_io_barrier:
	free_minor(minor);
bad_minor:
	module_put(THIS_MODULE);
bad_module_get:
	kfree(md);
	return NULL;
}

static void unlock_fs(struct mapped_device *md);

static void free_dev(struct mapped_device *md)
{
	int minor = MINOR(disk_devt(md->disk));

	unlock_fs(md);
	bdput(md->bdev);
	destroy_workqueue(md->wq);
	if (md->io_pool)
		mempool_destroy(md->io_pool);
	if (md->bs)
		bioset_free(md->bs);
	blk_integrity_unregister(md->disk);
	del_gendisk(md->disk);
	cleanup_srcu_struct(&md->io_barrier);
	free_minor(minor);

	spin_lock(&_minor_lock);
	md->disk->private_data = NULL;
	spin_unlock(&_minor_lock);

	put_disk(md->disk);
	blk_cleanup_queue(md->queue);
	dm_stats_cleanup(&md->stats);
	module_put(THIS_MODULE);
	kfree(md);
}

static void __bind_mempools(struct mapped_device *md, struct dm_table *t)
{
	struct dm_md_mempools *p = dm_table_get_md_mempools(t);

	if (md->io_pool && md->bs) {
		/* The md already has necessary mempools. */
		if (dm_table_get_type(t) == DM_TYPE_BIO_BASED) {
			/*
			 * Reload bioset because front_pad may have changed
			 * because a different table was loaded.
			 */
			bioset_free(md->bs);
			md->bs = p->bs;
			p->bs = NULL;
		} else if (dm_table_get_type(t) == DM_TYPE_REQUEST_BASED) {
			/*
			 * There's no need to reload with request-based dm
			 * because the size of front_pad doesn't change.
			 * Note for future: If you are to reload bioset,
			 * prep-ed requests in the queue may refer
			 * to bio from the old bioset, so you must walk
			 * through the queue to unprep.
			 */
		}
		goto out;
	}

	BUG_ON(!p || md->io_pool || md->bs);

	md->io_pool = p->io_pool;
	p->io_pool = NULL;
	md->bs = p->bs;
	p->bs = NULL;

out:
	/* mempool bind completed, now no need any mempools in the table */
	dm_table_free_md_mempools(t);
}

/*
 * Bind a table to the device.
 */
static void event_callback(void *context)
{
	unsigned long flags;
	LIST_HEAD(uevents);
	struct mapped_device *md = (struct mapped_device *) context;

	spin_lock_irqsave(&md->uevent_lock, flags);
	list_splice_init(&md->uevent_list, &uevents);
	spin_unlock_irqrestore(&md->uevent_lock, flags);

	dm_send_uevents(&uevents, &disk_to_dev(md->disk)->kobj);

	atomic_inc(&md->event_nr);
	wake_up(&md->eventq);
}

/*
 * Protected by md->suspend_lock obtained by dm_swap_table().
 */
static void __set_size(struct mapped_device *md, sector_t size)
{
	set_capacity(md->disk, size);

	i_size_write(md->bdev->bd_inode, (loff_t)size << SECTOR_SHIFT);
}

/*
 * Return 1 if the queue has a compulsory merge_bvec_fn function.
 *
 * If this function returns 0, then the device is either a non-dm
 * device without a merge_bvec_fn, or it is a dm device that is
 * able to split any bios it receives that are too big.
 */
int dm_queue_merge_is_compulsory(struct request_queue *q)
{
	struct mapped_device *dev_md;

	if (!q->merge_bvec_fn)
		return 0;

	if (q->make_request_fn == dm_request) {
		dev_md = q->queuedata;
		if (test_bit(DMF_MERGE_IS_OPTIONAL, &dev_md->flags))
			return 0;
	}

	return 1;
}

static int dm_device_merge_is_compulsory(struct dm_target *ti,
					 struct dm_dev *dev, sector_t start,
					 sector_t len, void *data)
{
	struct block_device *bdev = dev->bdev;
	struct request_queue *q = bdev_get_queue(bdev);

	return dm_queue_merge_is_compulsory(q);
}

/*
 * Return 1 if it is acceptable to ignore merge_bvec_fn based
 * on the properties of the underlying devices.
 */
static int dm_table_merge_is_optional(struct dm_table *table)
{
	unsigned i = 0;
	struct dm_target *ti;

	while (i < dm_table_get_num_targets(table)) {
		ti = dm_table_get_target(table, i++);

		if (ti->type->iterate_devices &&
		    ti->type->iterate_devices(ti, dm_device_merge_is_compulsory, NULL))
			return 0;
	}

	return 1;
}

/*
 * Returns old map, which caller must destroy.
 */
static struct dm_table *__bind(struct mapped_device *md, struct dm_table *t,
			       struct queue_limits *limits)
{
	struct dm_table *old_map;
	struct request_queue *q = md->queue;
	sector_t size;
	int merge_is_optional;

	size = dm_table_get_size(t);

	/*
	 * Wipe any geometry if the size of the table changed.
	 */
	if (size != dm_get_size(md))
		memset(&md->geometry, 0, sizeof(md->geometry));

	__set_size(md, size);

	dm_table_event_callback(t, event_callback, md);

	/*
	 * The queue hasn't been stopped yet, if the old table type wasn't
	 * for request-based during suspension.  So stop it to prevent
	 * I/O mapping before resume.
	 * This must be done before setting the queue restrictions,
	 * because request-based dm may be run just after the setting.
	 */
	if (dm_table_request_based(t) && !blk_queue_stopped(q))
		stop_queue(q);

	__bind_mempools(md, t);

	merge_is_optional = dm_table_merge_is_optional(t);

	old_map = md->map;
	rcu_assign_pointer(md->map, t);
	md->immutable_target_type = dm_table_get_immutable_target_type(t);

	dm_table_set_restrictions(t, q, limits);
	if (merge_is_optional)
		set_bit(DMF_MERGE_IS_OPTIONAL, &md->flags);
	else
		clear_bit(DMF_MERGE_IS_OPTIONAL, &md->flags);
	dm_sync_table(md);

	return old_map;
}

/*
 * Returns unbound table for the caller to free.
 */
static struct dm_table *__unbind(struct mapped_device *md)
{
	struct dm_table *map = md->map;

	if (!map)
		return NULL;

	dm_table_event_callback(map, NULL, NULL);
	rcu_assign_pointer(md->map, NULL);
	dm_sync_table(md);

	return map;
}

/*
 * Constructor for a new device.
 */
int dm_create(int minor, struct mapped_device **result)
{
	struct mapped_device *md;

	md = alloc_dev(minor);
	if (!md)
		return -ENXIO;

	dm_sysfs_init(md);

	*result = md;
	return 0;
}

/*
 * Functions to manage md->type.
 * All are required to hold md->type_lock.
 */
void dm_lock_md_type(struct mapped_device *md)
{
	mutex_lock(&md->type_lock);
}

void dm_unlock_md_type(struct mapped_device *md)
{
	mutex_unlock(&md->type_lock);
}

void dm_set_md_type(struct mapped_device *md, unsigned type)
{
	BUG_ON(!mutex_is_locked(&md->type_lock));
	md->type = type;
}

unsigned dm_get_md_type(struct mapped_device *md)
{
	BUG_ON(!mutex_is_locked(&md->type_lock));
	return md->type;
}

struct target_type *dm_get_immutable_target_type(struct mapped_device *md)
{
	return md->immutable_target_type;
}

/*
 * The queue_limits are only valid as long as you have a reference
 * count on 'md'.
 */
struct queue_limits *dm_get_queue_limits(struct mapped_device *md)
{
	BUG_ON(!atomic_read(&md->holders));
	return &md->queue->limits;
}
EXPORT_SYMBOL_GPL(dm_get_queue_limits);

/*
 * Fully initialize a request-based queue (->elevator, ->request_fn, etc).
 */
static int dm_init_request_based_queue(struct mapped_device *md)
{
	struct request_queue *q = NULL;

	if (md->queue->elevator)
		return 1;

	/* Fully initialize the queue */
	q = blk_init_allocated_queue(md->queue, dm_request_fn, NULL);
	if (!q)
		return 0;

	md->queue = q;
	dm_init_md_queue(md);
	blk_queue_softirq_done(md->queue, dm_softirq_done);
	blk_queue_prep_rq(md->queue, dm_prep_fn);
	blk_queue_lld_busy(md->queue, dm_lld_busy);

	elv_register_queue(md->queue);

	return 1;
}

/*
 * Setup the DM device's queue based on md's type
 */
int dm_setup_md_queue(struct mapped_device *md)
{
	if ((dm_get_md_type(md) == DM_TYPE_REQUEST_BASED) &&
	    !dm_init_request_based_queue(md)) {
		DMWARN("Cannot initialize queue for request-based mapped device");
		return -EINVAL;
	}

	return 0;
}

static struct mapped_device *dm_find_md(dev_t dev)
{
	struct mapped_device *md;
	unsigned minor = MINOR(dev);

	if (MAJOR(dev) != _major || minor >= (1 << MINORBITS))
		return NULL;

	spin_lock(&_minor_lock);

	md = idr_find(&_minor_idr, minor);
	if (md && (md == MINOR_ALLOCED ||
		   (MINOR(disk_devt(dm_disk(md))) != minor) ||
		   dm_deleting_md(md) ||
		   test_bit(DMF_FREEING, &md->flags))) {
		md = NULL;
		goto out;
	}

out:
	spin_unlock(&_minor_lock);

	return md;
}

struct mapped_device *dm_get_md(dev_t dev)
{
	struct mapped_device *md = dm_find_md(dev);

	if (md)
		dm_get(md);

	return md;
}
EXPORT_SYMBOL_GPL(dm_get_md);

void *dm_get_mdptr(struct mapped_device *md)
{
	return md->interface_ptr;
}

void dm_set_mdptr(struct mapped_device *md, void *ptr)
{
	md->interface_ptr = ptr;
}

void dm_get(struct mapped_device *md)
{
	atomic_inc(&md->holders);
	BUG_ON(test_bit(DMF_FREEING, &md->flags));
}

const char *dm_device_name(struct mapped_device *md)
{
	return md->name;
}
EXPORT_SYMBOL_GPL(dm_device_name);

static void __dm_destroy(struct mapped_device *md, bool wait)
{
	struct dm_table *map;
	int srcu_idx;

	might_sleep();

	spin_lock(&_minor_lock);
	map = dm_get_live_table(md, &srcu_idx);
	idr_replace(&_minor_idr, MINOR_ALLOCED, MINOR(disk_devt(dm_disk(md))));
	set_bit(DMF_FREEING, &md->flags);
	spin_unlock(&_minor_lock);

	if (!dm_suspended_md(md)) {
		dm_table_presuspend_targets(map);
		dm_table_postsuspend_targets(map);
	}

	/* dm_put_live_table must be before msleep, otherwise deadlock is possible */
	dm_put_live_table(md, srcu_idx);

	/*
	 * Rare, but there may be I/O requests still going to complete,
	 * for example.  Wait for all references to disappear.
	 * No one should increment the reference count of the mapped_device,
	 * after the mapped_device state becomes DMF_FREEING.
	 */
	if (wait)
		while (atomic_read(&md->holders))
			msleep(1);
	else if (atomic_read(&md->holders))
		DMWARN("%s: Forcibly removing mapped_device still in use! (%d users)",
		       dm_device_name(md), atomic_read(&md->holders));

	dm_sysfs_exit(md);
	dm_table_destroy(__unbind(md));
	free_dev(md);
}

void dm_destroy(struct mapped_device *md)
{
	__dm_destroy(md, true);
}

void dm_destroy_immediate(struct mapped_device *md)
{
	__dm_destroy(md, false);
}

void dm_put(struct mapped_device *md)
{
	atomic_dec(&md->holders);
}
EXPORT_SYMBOL_GPL(dm_put);

static int dm_wait_for_completion(struct mapped_device *md, int interruptible)
{
	int r = 0;
	DECLARE_WAITQUEUE(wait, current);

	add_wait_queue(&md->wait, &wait);

	while (1) {
		set_current_state(interruptible);

		if (!md_in_flight(md))
			break;

		if (interruptible == TASK_INTERRUPTIBLE &&
		    signal_pending(current)) {
			r = -EINTR;
			break;
		}

		io_schedule();
	}
	set_current_state(TASK_RUNNING);

	remove_wait_queue(&md->wait, &wait);

	return r;
}

/*
 * Process the deferred bios
 */
static void dm_wq_work(struct work_struct *work)
{
	struct mapped_device *md = container_of(work, struct mapped_device,
						work);
	struct bio *c;
	int srcu_idx;
	struct dm_table *map;

	map = dm_get_live_table(md, &srcu_idx);

	while (!test_bit(DMF_BLOCK_IO_FOR_SUSPEND, &md->flags)) {
		spin_lock_irq(&md->deferred_lock);
		c = bio_list_pop(&md->deferred);
		spin_unlock_irq(&md->deferred_lock);

		if (!c)
			break;

		if (dm_request_based(md))
			generic_make_request(c);
		else
			__split_and_process_bio(md, map, c);
	}

	dm_put_live_table(md, srcu_idx);
}

static void dm_queue_flush(struct mapped_device *md)
{
	clear_bit(DMF_BLOCK_IO_FOR_SUSPEND, &md->flags);
	smp_mb__after_clear_bit();
	queue_work(md->wq, &md->work);
}

/*
 * Swap in a new table, returning the old one for the caller to destroy.
 */
struct dm_table *dm_swap_table(struct mapped_device *md, struct dm_table *table)
{
	struct dm_table *live_map = NULL, *map = ERR_PTR(-EINVAL);
	struct queue_limits limits;
	int r;

	mutex_lock(&md->suspend_lock);

	/* device must be suspended */
	if (!dm_suspended_md(md))
		goto out;

	/*
	 * If the new table has no data devices, retain the existing limits.
	 * This helps multipath with queue_if_no_path if all paths disappear,
	 * then new I/O is queued based on these limits, and then some paths
	 * reappear.
	 */
	if (dm_table_has_no_data_devices(table)) {
		live_map = dm_get_live_table_fast(md);
		if (live_map)
			limits = md->queue->limits;
		dm_put_live_table_fast(md);
	}

	if (!live_map) {
		r = dm_calculate_queue_limits(table, &limits);
		if (r) {
			map = ERR_PTR(r);
			goto out;
		}
	}

	map = __bind(md, table, &limits);

out:
	mutex_unlock(&md->suspend_lock);
	return map;
}

/*
 * Functions to lock and unlock any filesystem running on the
 * device.
 */
static int lock_fs(struct mapped_device *md)
{
	int r;

	WARN_ON(md->frozen_sb);

	md->frozen_sb = freeze_bdev(md->bdev);
	if (IS_ERR(md->frozen_sb)) {
		r = PTR_ERR(md->frozen_sb);
		md->frozen_sb = NULL;
		return r;
	}

	set_bit(DMF_FROZEN, &md->flags);

	return 0;
}

static void unlock_fs(struct mapped_device *md)
{
	if (!test_bit(DMF_FROZEN, &md->flags))
		return;

	thaw_bdev(md->bdev, md->frozen_sb);
	md->frozen_sb = NULL;
	clear_bit(DMF_FROZEN, &md->flags);
}

/*
 * We need to be able to change a mapping table under a mounted
 * filesystem.  For example we might want to move some data in
 * the background.  Before the table can be swapped with
 * dm_bind_table, dm_suspend must be called to flush any in
 * flight bios and ensure that any further io gets deferred.
 */
/*
 * Suspend mechanism in request-based dm.
 *
 * 1. Flush all I/Os by lock_fs() if needed.
 * 2. Stop dispatching any I/O by stopping the request_queue.
 * 3. Wait for all in-flight I/Os to be completed or requeued.
 *
 * To abort suspend, start the request_queue.
 */
int dm_suspend(struct mapped_device *md, unsigned suspend_flags)
{
	struct dm_table *map = NULL;
	int r = 0;
	int do_lockfs = suspend_flags & DM_SUSPEND_LOCKFS_FLAG ? 1 : 0;
	int noflush = suspend_flags & DM_SUSPEND_NOFLUSH_FLAG ? 1 : 0;

	mutex_lock(&md->suspend_lock);

	if (dm_suspended_md(md)) {
		r = -EINVAL;
		goto out_unlock;
	}

	map = md->map;

	/*
	 * DMF_NOFLUSH_SUSPENDING must be set before presuspend.
	 * This flag is cleared before dm_suspend returns.
	 */
	if (noflush)
		set_bit(DMF_NOFLUSH_SUSPENDING, &md->flags);

	/* This does not get reverted if there's an error later. */
	dm_table_presuspend_targets(map);

	/*
	 * Flush I/O to the device.
	 * Any I/O submitted after lock_fs() may not be flushed.
	 * noflush takes precedence over do_lockfs.
	 * (lock_fs() flushes I/Os and waits for them to complete.)
	 */
	if (!noflush && do_lockfs) {
		r = lock_fs(md);
		if (r)
			goto out_unlock;
	}

	/*
	 * Here we must make sure that no processes are submitting requests
	 * to target drivers i.e. no one may be executing
	 * __split_and_process_bio. This is called from dm_request and
	 * dm_wq_work.
	 *
	 * To get all processes out of __split_and_process_bio in dm_request,
	 * we take the write lock. To prevent any process from reentering
	 * __split_and_process_bio from dm_request and quiesce the thread
	 * (dm_wq_work), we set BMF_BLOCK_IO_FOR_SUSPEND and call
	 * flush_workqueue(md->wq).
	 */
	set_bit(DMF_BLOCK_IO_FOR_SUSPEND, &md->flags);
	synchronize_srcu(&md->io_barrier);

	/*
	 * Stop md->queue before flushing md->wq in case request-based
	 * dm defers requests to md->wq from md->queue.
	 */
	if (dm_request_based(md))
		stop_queue(md->queue);

	flush_workqueue(md->wq);

	/*
	 * At this point no more requests are entering target request routines.
	 * We call dm_wait_for_completion to wait for all existing requests
	 * to finish.
	 */
	r = dm_wait_for_completion(md, TASK_INTERRUPTIBLE);

	if (noflush)
		clear_bit(DMF_NOFLUSH_SUSPENDING, &md->flags);
	synchronize_srcu(&md->io_barrier);

	/* were we interrupted ? */
	if (r < 0) {
		dm_queue_flush(md);

		if (dm_request_based(md))
			start_queue(md->queue);

		unlock_fs(md);
		goto out_unlock; /* pushback list is already flushed, so skip flush */
	}

	/*
	 * If dm_wait_for_completion returned 0, the device is completely
	 * quiescent now. There is no request-processing activity. All new
	 * requests are being added to md->deferred list.
	 */

	set_bit(DMF_SUSPENDED, &md->flags);

	dm_table_postsuspend_targets(map);

out_unlock:
	mutex_unlock(&md->suspend_lock);
	return r;
}

int dm_resume(struct mapped_device *md)
{
	int r = -EINVAL;
	struct dm_table *map = NULL;

	mutex_lock(&md->suspend_lock);
	if (!dm_suspended_md(md))
		goto out;

	map = md->map;
	if (!map || !dm_table_get_size(map))
		goto out;

	r = dm_table_resume_targets(map);
	if (r)
		goto out;

	dm_queue_flush(md);

	/*
	 * Flushing deferred I/Os must be done after targets are resumed
	 * so that mapping of targets can work correctly.
	 * Request-based dm is queueing the deferred I/Os in its request_queue.
	 */
	if (dm_request_based(md))
		start_queue(md->queue);

	unlock_fs(md);

	clear_bit(DMF_SUSPENDED, &md->flags);

	r = 0;
out:
	mutex_unlock(&md->suspend_lock);

	return r;
}

/*
 * Internal suspend/resume works like userspace-driven suspend. It waits
 * until all bios finish and prevents issuing new bios to the target drivers.
 * It may be used only from the kernel.
 *
 * Internal suspend holds md->suspend_lock, which prevents interaction with
 * userspace-driven suspend.
 */

void dm_internal_suspend(struct mapped_device *md)
{
	mutex_lock(&md->suspend_lock);
	if (dm_suspended_md(md))
		return;

	set_bit(DMF_BLOCK_IO_FOR_SUSPEND, &md->flags);
	synchronize_srcu(&md->io_barrier);
	flush_workqueue(md->wq);
	dm_wait_for_completion(md, TASK_UNINTERRUPTIBLE);
}

void dm_internal_resume(struct mapped_device *md)
{
	if (dm_suspended_md(md))
		goto done;

	dm_queue_flush(md);

done:
	mutex_unlock(&md->suspend_lock);
}

/*-----------------------------------------------------------------
 * Event notification.
 *---------------------------------------------------------------*/
int dm_kobject_uevent(struct mapped_device *md, enum kobject_action action,
		       unsigned cookie)
{
	char udev_cookie[DM_COOKIE_LENGTH];
	char *envp[] = { udev_cookie, NULL };

	if (!cookie)
		return kobject_uevent(&disk_to_dev(md->disk)->kobj, action);
	else {
		snprintf(udev_cookie, DM_COOKIE_LENGTH, "%s=%u",
			 DM_COOKIE_ENV_VAR_NAME, cookie);
		return kobject_uevent_env(&disk_to_dev(md->disk)->kobj,
					  action, envp);
	}
}

uint32_t dm_next_uevent_seq(struct mapped_device *md)
{
	return atomic_add_return(1, &md->uevent_seq);
}

uint32_t dm_get_event_nr(struct mapped_device *md)
{
	return atomic_read(&md->event_nr);
}

int dm_wait_event(struct mapped_device *md, int event_nr)
{
	return wait_event_interruptible(md->eventq,
			(event_nr != atomic_read(&md->event_nr)));
}

void dm_uevent_add(struct mapped_device *md, struct list_head *elist)
{
	unsigned long flags;

	spin_lock_irqsave(&md->uevent_lock, flags);
	list_add(elist, &md->uevent_list);
	spin_unlock_irqrestore(&md->uevent_lock, flags);
}

/*
 * The gendisk is only valid as long as you have a reference
 * count on 'md'.
 */
struct gendisk *dm_disk(struct mapped_device *md)
{
	return md->disk;
}

struct kobject *dm_kobject(struct mapped_device *md)
{
	return &md->kobj;
}

/*
 * struct mapped_device should not be exported outside of dm.c
 * so use this check to verify that kobj is part of md structure
 */
struct mapped_device *dm_get_from_kobject(struct kobject *kobj)
{
	struct mapped_device *md;

	md = container_of(kobj, struct mapped_device, kobj);
	if (&md->kobj != kobj)
		return NULL;

	if (test_bit(DMF_FREEING, &md->flags) ||
	    dm_deleting_md(md))
		return NULL;

	dm_get(md);
	return md;
}

int dm_suspended_md(struct mapped_device *md)
{
	return test_bit(DMF_SUSPENDED, &md->flags);
}

int dm_suspended(struct dm_target *ti)
{
	return dm_suspended_md(dm_table_get_md(ti->table));
}
EXPORT_SYMBOL_GPL(dm_suspended);

int dm_noflush_suspending(struct dm_target *ti)
{
	return __noflush_suspending(dm_table_get_md(ti->table));
}
EXPORT_SYMBOL_GPL(dm_noflush_suspending);

struct dm_md_mempools *dm_alloc_md_mempools(unsigned type, unsigned integrity, unsigned per_bio_data_size)
{
	struct dm_md_mempools *pools = kzalloc(sizeof(*pools), GFP_KERNEL);
	struct kmem_cache *cachep;
	unsigned int pool_size;
	unsigned int front_pad;

	if (!pools)
		return NULL;

	if (type == DM_TYPE_BIO_BASED) {
		cachep = _io_cache;
		pool_size = dm_get_reserved_bio_based_ios();
		front_pad = roundup(per_bio_data_size, __alignof__(struct dm_target_io)) + offsetof(struct dm_target_io, clone);
	} else if (type == DM_TYPE_REQUEST_BASED) {
		cachep = _rq_tio_cache;
		pool_size = dm_get_reserved_rq_based_ios();
		front_pad = offsetof(struct dm_rq_clone_bio_info, clone);
		/* per_bio_data_size is not used. See __bind_mempools(). */
		WARN_ON(per_bio_data_size != 0);
	} else
		goto out;

	pools->io_pool = mempool_create_slab_pool(pool_size, cachep);
	if (!pools->io_pool)
		goto out;

	pools->bs = bioset_create(pool_size, front_pad);
	if (!pools->bs)
		goto out;

	if (integrity && bioset_integrity_create(pools->bs, pool_size))
		goto out;

	return pools;

out:
	dm_free_md_mempools(pools);

	return NULL;
}

void dm_free_md_mempools(struct dm_md_mempools *pools)
{
	if (!pools)
		return;

	if (pools->io_pool)
		mempool_destroy(pools->io_pool);

	if (pools->bs)
		bioset_free(pools->bs);

	kfree(pools);
}

static const struct block_device_operations dm_blk_dops = {
	.open = dm_blk_open,
	.release = dm_blk_close,
	.ioctl = dm_blk_ioctl,
	.getgeo = dm_blk_getgeo,
	.owner = THIS_MODULE
};

EXPORT_SYMBOL(dm_get_mapinfo);

/*
 * module hooks
 */
module_init(dm_init);
module_exit(dm_exit);

module_param(major, uint, 0);
MODULE_PARM_DESC(major, "The major number of the device mapper");

module_param(reserved_bio_based_ios, uint, S_IRUGO | S_IWUSR);
MODULE_PARM_DESC(reserved_bio_based_ios, "Reserved IOs in bio-based mempools");

module_param(reserved_rq_based_ios, uint, S_IRUGO | S_IWUSR);
MODULE_PARM_DESC(reserved_rq_based_ios, "Reserved IOs in request-based mempools");

MODULE_DESCRIPTION(DM_NAME " driver");
MODULE_AUTHOR("Joe Thornber <dm-devel@redhat.com>");
MODULE_LICENSE("GPL");<|MERGE_RESOLUTION|>--- conflicted
+++ resolved
@@ -715,12 +715,9 @@
 			queue_io(md, bio);
 		} else {
 			/* done with normal IO or empty flush */
-<<<<<<< HEAD
 			if (!io_error)
 				bio->bi_size = 0;
-=======
 			trace_block_bio_complete(md->queue, bio, io_error);
->>>>>>> 2bed30c4
 			bio_endio(bio, io_error);
 		}
 	}
