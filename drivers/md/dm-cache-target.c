--- conflicted
+++ resolved
@@ -2418,11 +2418,7 @@
 }
 
 /*
-<<<<<<< HEAD
  * Supports <key> <value>
-=======
- * Supports <key> <value>, or whatever your policy has implemented.
->>>>>>> 35c79c30
  *
  * The key migration_threshold is supported by the cache target core.
  */
@@ -2435,15 +2431,10 @@
 		return -EINVAL;
 
 	r = process_config_option(cache, argv);
-<<<<<<< HEAD
 	if (r == NOT_CORE_OPTION)
 		return policy_set_config_value(cache->policy, argv[0], argv[1]);
 
 	return r;
-=======
-
-	return (r == NOT_CORE_OPTION) ? policy_message(cache->policy, argc, argv) : r;
->>>>>>> 35c79c30
 }
 
 static int cache_iterate_devices(struct dm_target *ti,
