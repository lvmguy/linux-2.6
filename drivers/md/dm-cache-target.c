--- conflicted
+++ resolved
@@ -1975,18 +1975,16 @@
  */
 static bool sync_metadata(struct cache *cache)
 {
-	int r1, r2 = 0, r3, r4;
+	int r1, r2, r3, r4;
 
 	r1 = write_dirty_bitset(cache);
-<<<<<<< HEAD
-	// r2 = write_discard_bitset(cache);
-=======
 	if (r1)
 		DMERR("Couldn't write dirty bitset");
+
 	r2 = write_discard_bitset(cache);
 	if (r2)
 		DMERR("Couldn't write discard bitset");
->>>>>>> c67d1b5b
+
 	save_stats(cache);
 
 	r3 = write_hints(cache);
