/*
 * Copyright (C) 2011 Red Hat, Inc.
 *
 * This file is released under the GPL.
 */
#include "dm-block-manager.h"
#include "dm-persistent-data-internal.h"
#include "../dm-bufio.h"

#include <linux/crc32c.h>
#include <linux/module.h>
#include <linux/slab.h>
#include <linux/rwsem.h>
#include <linux/device-mapper.h>
#include <linux/stacktrace.h>

#define DM_MSG_PREFIX "block manager"

/*----------------------------------------------------------------*/

/*
 * This is a read/write semaphore with a couple of differences.
 *
 * i) There is a restriction on the number of concurrent read locks that
 * may be held at once.  This is just an implementation detail.
 *
 * ii) Recursive locking attempts are detected and return EINVAL.  A stack
 * trace is also emitted for the previous lock aquisition.
 *
 * iii) Priority is given to write locks.
 */
#define MAX_HOLDERS 4
#define MAX_STACK 10

typedef unsigned long stack_entries[MAX_STACK];

struct block_lock {
	spinlock_t lock;
	__s32 count;
	struct list_head waiters;
	struct task_struct *holders[MAX_HOLDERS];

#ifdef CONFIG_DM_DEBUG_BLOCK_STACK_TRACING
	struct stack_trace traces[MAX_HOLDERS];
	stack_entries entries[MAX_HOLDERS];
#endif
};

struct waiter {
	struct list_head list;
	struct task_struct *task;
	int wants_write;
};

static unsigned __find_holder(struct block_lock *lock,
			      struct task_struct *task)
{
	unsigned i;

	for (i = 0; i < MAX_HOLDERS; i++)
		if (lock->holders[i] == task)
			break;

	BUG_ON(i == MAX_HOLDERS);
	return i;
}

/* call this *after* you increment lock->count */
static void __add_holder(struct block_lock *lock, struct task_struct *task)
{
	unsigned h = __find_holder(lock, NULL);
#ifdef CONFIG_DM_DEBUG_BLOCK_STACK_TRACING
	struct stack_trace *t;
#endif

	get_task_struct(task);
	lock->holders[h] = task;

#ifdef CONFIG_DM_DEBUG_BLOCK_STACK_TRACING
	t = lock->traces + h;
	t->nr_entries = 0;
	t->max_entries = MAX_STACK;
	t->entries = lock->entries[h];
	t->skip = 2;
	save_stack_trace(t);
#endif
}

/* call this *before* you decrement lock->count */
static void __del_holder(struct block_lock *lock, struct task_struct *task)
{
	unsigned h = __find_holder(lock, task);
	lock->holders[h] = NULL;
	put_task_struct(task);
}

static int __check_holder(struct block_lock *lock)
{
	unsigned i;
#ifdef CONFIG_DM_DEBUG_BLOCK_STACK_TRACING
	static struct stack_trace t;
	static stack_entries entries;
#endif

	for (i = 0; i < MAX_HOLDERS; i++) {
		if (lock->holders[i] == current) {
			DMERR("recursive lock detected in pool metadata");
#ifdef CONFIG_DM_DEBUG_BLOCK_STACK_TRACING
			DMERR("previously held here:");
			print_stack_trace(lock->traces + i, 4);

			DMERR("subsequent aquisition attempted here:");
			t.nr_entries = 0;
			t.max_entries = MAX_STACK;
			t.entries = entries;
			t.skip = 3;
			save_stack_trace(&t);
			print_stack_trace(&t, 4);
#endif
			return -EINVAL;
		}
	}

	return 0;
}

static void __wait(struct waiter *w)
{
	for (;;) {
		set_task_state(current, TASK_UNINTERRUPTIBLE);

		if (!w->task)
			break;

		schedule();
	}

	set_task_state(current, TASK_RUNNING);
}

static void __wake_waiter(struct waiter *w)
{
	struct task_struct *task;

	list_del(&w->list);
	task = w->task;
	smp_mb();
	w->task = NULL;
	wake_up_process(task);
}

/*
 * We either wake a few readers or a single writer.
 */
static void __wake_many(struct block_lock *lock)
{
	struct waiter *w, *tmp;

	BUG_ON(lock->count < 0);
	list_for_each_entry_safe(w, tmp, &lock->waiters, list) {
		if (lock->count >= MAX_HOLDERS)
			return;

		if (w->wants_write) {
			if (lock->count > 0)
				return; /* still read locked */

			lock->count = -1;
			__add_holder(lock, w->task);
			__wake_waiter(w);
			return;
		}

		lock->count++;
		__add_holder(lock, w->task);
		__wake_waiter(w);
	}
}

static void bl_init(struct block_lock *lock)
{
	int i;

	spin_lock_init(&lock->lock);
	lock->count = 0;
	INIT_LIST_HEAD(&lock->waiters);
	for (i = 0; i < MAX_HOLDERS; i++)
		lock->holders[i] = NULL;
}

static int __available_for_read(struct block_lock *lock)
{
	return lock->count >= 0 &&
		lock->count < MAX_HOLDERS &&
		list_empty(&lock->waiters);
}

static int bl_down_read(struct block_lock *lock)
{
	int r;
	struct waiter w;

	spin_lock(&lock->lock);
	r = __check_holder(lock);
	if (r) {
		spin_unlock(&lock->lock);
		return r;
	}

	if (__available_for_read(lock)) {
		lock->count++;
		__add_holder(lock, current);
		spin_unlock(&lock->lock);
		return 0;
	}

	get_task_struct(current);

	w.task = current;
	w.wants_write = 0;
	list_add_tail(&w.list, &lock->waiters);
	spin_unlock(&lock->lock);

	__wait(&w);
	put_task_struct(current);
	return 0;
}

static int bl_down_read_nonblock(struct block_lock *lock)
{
	int r;

	spin_lock(&lock->lock);
	r = __check_holder(lock);
	if (r)
		goto out;

	if (__available_for_read(lock)) {
		lock->count++;
		__add_holder(lock, current);
		r = 0;
	} else
		r = -EWOULDBLOCK;

out:
	spin_unlock(&lock->lock);
	return r;
}

static void bl_up_read(struct block_lock *lock)
{
	spin_lock(&lock->lock);
	BUG_ON(lock->count <= 0);
	__del_holder(lock, current);
	--lock->count;
	if (!list_empty(&lock->waiters))
		__wake_many(lock);
	spin_unlock(&lock->lock);
}

static int bl_down_write(struct block_lock *lock)
{
	int r;
	struct waiter w;

	spin_lock(&lock->lock);
	r = __check_holder(lock);
	if (r) {
		spin_unlock(&lock->lock);
		return r;
	}

	if (lock->count == 0 && list_empty(&lock->waiters)) {
		lock->count = -1;
		__add_holder(lock, current);
		spin_unlock(&lock->lock);
		return 0;
	}

	get_task_struct(current);
	w.task = current;
	w.wants_write = 1;

	/*
	 * Writers given priority. We know there's only one mutator in the
	 * system, so ignoring the ordering reversal.
	 */
	list_add(&w.list, &lock->waiters);
	spin_unlock(&lock->lock);

	__wait(&w);
	put_task_struct(current);

	return 0;
}

static void bl_up_write(struct block_lock *lock)
{
	spin_lock(&lock->lock);
	__del_holder(lock, current);
	lock->count = 0;
	if (!list_empty(&lock->waiters))
		__wake_many(lock);
	spin_unlock(&lock->lock);
}

static void report_recursive_bug(dm_block_t b, int r)
{
	if (r == -EINVAL)
		DMERR("recursive acquisition of block %llu requested.",
		      (unsigned long long) b);
}

/*----------------------------------------------------------------*/

/*
 * Block manager is currently implemented using dm-bufio.  struct
 * dm_block_manager and struct dm_block map directly onto a couple of
 * structs in the bufio interface.  I want to retain the freedom to move
 * away from bufio in the future.  So these structs are just cast within
 * this .c file, rather than making it through to the public interface.
 */
static struct dm_buffer *to_buffer(struct dm_block *b)
{
	return (struct dm_buffer *) b;
}

dm_block_t dm_block_location(struct dm_block *b)
{
	return dm_bufio_get_block_number(to_buffer(b));
}
EXPORT_SYMBOL_GPL(dm_block_location);

void *dm_block_data(struct dm_block *b)
{
	return dm_bufio_get_block_data(to_buffer(b));
}
EXPORT_SYMBOL_GPL(dm_block_data);

struct buffer_aux {
	struct dm_block_validator *validator;
	struct block_lock lock;
	int write_locked;
};

static void dm_block_manager_alloc_callback(struct dm_buffer *buf)
{
	struct buffer_aux *aux = dm_bufio_get_aux_data(buf);
	aux->validator = NULL;
	bl_init(&aux->lock);
}

static void dm_block_manager_write_callback(struct dm_buffer *buf)
{
	struct buffer_aux *aux = dm_bufio_get_aux_data(buf);
	if (aux->validator) {
		aux->validator->prepare_for_write(aux->validator, (struct dm_block *) buf,
			 dm_bufio_get_block_size(dm_bufio_get_client(buf)));
	}
}

/*----------------------------------------------------------------
 * Public interface
 *--------------------------------------------------------------*/
struct dm_block_manager {
	struct dm_bufio_client *bufio;
	int read_only;
};

struct dm_block_manager *dm_block_manager_create(struct block_device *bdev,
						 unsigned block_size,
						 unsigned cache_size,
						 unsigned max_held_per_thread)
{
	struct dm_block_manager *bm = kmalloc(sizeof(*bm), GFP_KERNEL);

	if (!bm)
		return NULL;

	bm->bufio = dm_bufio_client_create(bdev, block_size, max_held_per_thread,
					   sizeof(struct buffer_aux),
					   dm_block_manager_alloc_callback,
					   dm_block_manager_write_callback);
	if (!bm->bufio) {
		kfree(bm);
		return NULL;
	}

	bm->read_only = 0;
	return bm;
}
EXPORT_SYMBOL_GPL(dm_block_manager_create);

void dm_block_manager_destroy(struct dm_block_manager *bm)
{
	/*
	 * This should only happen if there's an error while we're creating
	 * a new pool metadata.  At which point work has been done that
	 * incurs changes on disk, but we've not got enough pieces together
	 * to do a tm commit.
	 */
	WARN_ON(dm_bufio_has_dirty_buffers(bm->bufio));
	dm_bufio_client_destroy(bm->bufio);
	kfree(bm);
}
EXPORT_SYMBOL_GPL(dm_block_manager_destroy);

unsigned dm_bm_block_size(struct dm_block_manager *bm)
{
	return dm_bufio_get_block_size(bm->bufio);
}
EXPORT_SYMBOL_GPL(dm_bm_block_size);

dm_block_t dm_bm_nr_blocks(struct dm_block_manager *bm)
{
	return dm_bufio_get_device_size(bm->bufio);
}

static int dm_bm_validate_buffer(struct dm_block_manager *bm,
				 struct dm_buffer *buf,
				 struct buffer_aux *aux,
				 struct dm_block_validator *v)
{
	if (unlikely(!aux->validator)) {
		int r;
		if (!v)
			return 0;
		r = v->check(v, (struct dm_block *) buf, dm_bufio_get_block_size(bm->bufio));
		if (unlikely(r))
			return r;
		aux->validator = v;
	} else {
		if (unlikely(aux->validator != v)) {
			DMERR("validator mismatch (old=%s vs new=%s) for block %llu",
				aux->validator->name, v ? v->name : "NULL",
				(unsigned long long)
					dm_bufio_get_block_number(buf));
			return -EINVAL;
		}
	}

	return 0;
}
int dm_bm_read_lock(struct dm_block_manager *bm, dm_block_t b,
		    struct dm_block_validator *v,
		    struct dm_block **result)
{
	struct buffer_aux *aux;
	void *p;
	int r;

	p = dm_bufio_read(bm->bufio, b, (struct dm_buffer **) result);
	if (unlikely(IS_ERR(p)))
		return PTR_ERR(p);

	aux = dm_bufio_get_aux_data(to_buffer(*result));
	r = bl_down_read(&aux->lock);
	if (unlikely(r)) {
		dm_bufio_release(to_buffer(*result));
		report_recursive_bug(b, r);
		return r;
	}

	aux->write_locked = 0;

	r = dm_bm_validate_buffer(bm, to_buffer(*result), aux, v);
	if (unlikely(r)) {
		bl_up_read(&aux->lock);
		dm_bufio_release(to_buffer(*result));
		return r;
	}

	return 0;
}
EXPORT_SYMBOL_GPL(dm_bm_read_lock);

int dm_bm_write_lock(struct dm_block_manager *bm,
		     dm_block_t b, struct dm_block_validator *v,
		     struct dm_block **result)
{
	struct buffer_aux *aux;
	void *p;
	int r;

	if (bm->read_only)
		return -EPERM;

	p = dm_bufio_read(bm->bufio, b, (struct dm_buffer **) result);
	if (unlikely(IS_ERR(p)))
		return PTR_ERR(p);

	aux = dm_bufio_get_aux_data(to_buffer(*result));
	r = bl_down_write(&aux->lock);
	if (r) {
		dm_bufio_release(to_buffer(*result));
		report_recursive_bug(b, r);
		return r;
	}

	aux->write_locked = 1;

	r = dm_bm_validate_buffer(bm, to_buffer(*result), aux, v);
	if (unlikely(r)) {
		bl_up_write(&aux->lock);
		dm_bufio_release(to_buffer(*result));
		return r;
	}

	return 0;
}
EXPORT_SYMBOL_GPL(dm_bm_write_lock);

int dm_bm_read_try_lock(struct dm_block_manager *bm,
			dm_block_t b, struct dm_block_validator *v,
			struct dm_block **result)
{
	struct buffer_aux *aux;
	void *p;
	int r;

	p = dm_bufio_get(bm->bufio, b, (struct dm_buffer **) result);
	if (unlikely(IS_ERR(p)))
		return PTR_ERR(p);
	if (unlikely(!p))
		return -EWOULDBLOCK;

	aux = dm_bufio_get_aux_data(to_buffer(*result));
	r = bl_down_read_nonblock(&aux->lock);
	if (r < 0) {
		dm_bufio_release(to_buffer(*result));
		report_recursive_bug(b, r);
		return r;
	}
	aux->write_locked = 0;

	r = dm_bm_validate_buffer(bm, to_buffer(*result), aux, v);
	if (unlikely(r)) {
		bl_up_read(&aux->lock);
		dm_bufio_release(to_buffer(*result));
		return r;
	}

	return 0;
}

int dm_bm_write_lock_zero(struct dm_block_manager *bm,
			  dm_block_t b, struct dm_block_validator *v,
			  struct dm_block **result)
{
	int r;
	struct buffer_aux *aux;
	void *p;

	if (bm->read_only)
		return -EPERM;

	p = dm_bufio_new(bm->bufio, b, (struct dm_buffer **) result);
	if (unlikely(IS_ERR(p)))
		return PTR_ERR(p);

	memset(p, 0, dm_bm_block_size(bm));

	aux = dm_bufio_get_aux_data(to_buffer(*result));
	r = bl_down_write(&aux->lock);
	if (r) {
		dm_bufio_release(to_buffer(*result));
		return r;
	}

	aux->write_locked = 1;
	aux->validator = v;

	return 0;
}
EXPORT_SYMBOL_GPL(dm_bm_write_lock_zero);

int dm_bm_unlock(struct dm_block *b)
{
	struct buffer_aux *aux;
	aux = dm_bufio_get_aux_data(to_buffer(b));

	if (aux->write_locked) {
		dm_bufio_mark_buffer_dirty(to_buffer(b));
		bl_up_write(&aux->lock);
	} else
		bl_up_read(&aux->lock);

	dm_bufio_release(to_buffer(b));

	return 0;
}
EXPORT_SYMBOL_GPL(dm_bm_unlock);

int dm_bm_flush_and_unlock(struct dm_block_manager *bm,
			   struct dm_block *superblock)
{
	int r;

<<<<<<< HEAD
	pr_alert("committing pool metadata");
	r = dm_bufio_write_dirty_buffers(to_bufio(bm));
	if (unlikely(r))
		return r;

	dm_bm_unlock(superblock);

	r = dm_bufio_write_dirty_buffers(to_bufio(bm));
	if (unlikely(r))
		return r;
=======
	if (bm->read_only)
		return -EPERM;

	r = dm_bufio_write_dirty_buffers(bm->bufio);
	if (unlikely(r)) {
		dm_bm_unlock(superblock);
		return r;
	}

	dm_bm_unlock(superblock);

	return dm_bufio_write_dirty_buffers(bm->bufio);
}
>>>>>>> 89046f15

void dm_bm_read_only(struct dm_block_manager *bm)
{
	bm->read_only = 1;
}
EXPORT_SYMBOL_GPL(dm_bm_read_only);

u32 dm_bm_checksum(const void *data, size_t len, u32 init_xor)
{
	return crc32c(~(u32) 0, data, len) ^ init_xor;
}
EXPORT_SYMBOL_GPL(dm_bm_checksum);

/*----------------------------------------------------------------*/

MODULE_LICENSE("GPL");
MODULE_AUTHOR("Joe Thornber <dm-devel@redhat.com>");
MODULE_DESCRIPTION("Immutable metadata library for dm");

/*----------------------------------------------------------------*/<|MERGE_RESOLUTION|>--- conflicted
+++ resolved
@@ -596,18 +596,6 @@
 {
 	int r;
 
-<<<<<<< HEAD
-	pr_alert("committing pool metadata");
-	r = dm_bufio_write_dirty_buffers(to_bufio(bm));
-	if (unlikely(r))
-		return r;
-
-	dm_bm_unlock(superblock);
-
-	r = dm_bufio_write_dirty_buffers(to_bufio(bm));
-	if (unlikely(r))
-		return r;
-=======
 	if (bm->read_only)
 		return -EPERM;
 
@@ -621,7 +609,6 @@
 
 	return dm_bufio_write_dirty_buffers(bm->bufio);
 }
->>>>>>> 89046f15
 
 void dm_bm_read_only(struct dm_block_manager *bm)
 {
