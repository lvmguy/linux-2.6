/*
 * Copyright (C) 2011 Red Hat, Inc.
 *
 * This file is released under the GPL.
 */

#include "dm-thin-metadata.h"
#include "persistent-data/dm-btree.h"
#include "persistent-data/dm-space-map.h"
#include "persistent-data/dm-space-map-disk.h"
#include "persistent-data/dm-transaction-manager.h"

#include <linux/list.h>
#include <linux/device-mapper.h>
#include <linux/workqueue.h>

/*--------------------------------------------------------------------------
 * As far as the metadata goes, there is:
 *
 * - A superblock in block zero, taking up fewer than 512 bytes for
 *   atomic writes.
 *
 * - A space map managing the metadata blocks.
 *
 * - A space map managing the data blocks.
 *
 * - A btree mapping our internal thin dev ids onto struct disk_device_details.
 *
 * - A hierarchical btree, with 2 levels which effectively maps (thin
 *   dev id, virtual block) -> block_time.  Block time is a 64-bit
 *   field holding the time in the low 24 bits, and block in the top 48
 *   bits.
 *
 * BTrees consist solely of btree_nodes, that fill a block.  Some are
 * internal nodes, as such their values are a __le64 pointing to other
 * nodes.  Leaf nodes can store data of any reasonable size (ie. much
 * smaller than the block size).  The nodes consist of the header,
 * followed by an array of keys, followed by an array of values.  We have
 * to binary search on the keys so they're all held together to help the
 * cpu cache.
 *
 * Space maps have 2 btrees:
 *
 * - One maps a uint64_t onto a struct index_entry.  Which points to a
 *   bitmap block, and has some details about how many free entries there
 *   are etc.
 *
 * - The bitmap blocks have a header (for the checksum).  Then the rest
 *   of the block is pairs of bits.  With the meaning being:
 *
 *   0 - ref count is 0
 *   1 - ref count is 1
 *   2 - ref count is 2
 *   3 - ref count is higher than 2
 *
 * - If the count is higher than 2 then the ref count is entered in a
 *   second btree that directly maps the block_address to a uint32_t ref
 *   count.
 *
 * The space map metadata variant doesn't have a bitmaps btree.  Instead
 * it has one single blocks worth of index_entries.  This avoids
 * recursive issues with the bitmap btree needing to allocate space in
 * order to insert.  With a small data block size such as 64k the
 * metadata support data devices that are hundreds of terrabytes.
 *
 * The space maps allocate space linearly from front to back.  Space that
 * is freed in a transaction is never recycled within that transaction.
 * To try and avoid fragmenting _free_ space the allocator always goes
 * back and fills in gaps.
 *
 * All metadata io is in THIN_METADATA_BLOCK_SIZE sized/aligned chunks
 * from the block manager.
 *--------------------------------------------------------------------------*/

#define DM_MSG_PREFIX   "thin metadata"

#define THIN_SUPERBLOCK_MAGIC 27022010
#define THIN_SUPERBLOCK_LOCATION 0
#define THIN_VERSION 1
#define THIN_METADATA_CACHE_SIZE 64
#define SECTOR_TO_BLOCK_SHIFT 3

/* This should be plenty */
#define SPACE_MAP_ROOT_SIZE 128

/*
 * Little endian on-disk superblock and device details.
 */
struct thin_disk_superblock {
	__le32 csum;	/* Checksum of superblock except for this field. */
	__le32 flags;
	__le64 blocknr;	/* This block number, dm_block_t. */

	__u8 uuid[16];
	__le64 magic;
	__le32 version;
	__le32 time;

	__le64 trans_id;

	/*
	 * Root held by userspace transactions.
	 */
	__le64 held_root;

	__u8 data_space_map_root[SPACE_MAP_ROOT_SIZE];
	__u8 metadata_space_map_root[SPACE_MAP_ROOT_SIZE];

	/*
	 * 2-level btree mapping (dev_id, (dev block, time)) -> data block
	 */
	__le64 data_mapping_root;

	/*
	 * Device detail root mapping dev_id -> device_details
	 */
	__le64 device_details_root;

	__le32 data_block_size;		/* In 512-byte sectors. */

	__le32 metadata_block_size;	/* In 512-byte sectors. */
	__le64 metadata_nr_blocks;

	__le32 compat_flags;
	__le32 compat_ro_flags;
	__le32 incompat_flags;
} __packed;

struct disk_device_details {
	__le64 mapped_blocks;
	__le64 transaction_id;		/* When created. */
	__le32 creation_time;
	__le32 snapshotted_time;
} __packed;

struct dm_pool_metadata {
	struct hlist_node hash;

	struct block_device *bdev;
	struct dm_block_manager *bm;
	struct dm_space_map *metadata_sm;
	struct dm_space_map *data_sm;
	struct dm_transaction_manager *tm;
	struct dm_transaction_manager *nb_tm;

	/*
	 * Two-level btree.
	 * First level holds thin_dev_t.
	 * Second level holds mappings.
	 */
	struct dm_btree_info info;

	/*
	 * Non-blocking version of the above.
	 */
	struct dm_btree_info nb_info;

	/*
	 * Just the top level for deleting whole devices.
	 */
	struct dm_btree_info tl_info;

	/*
	 * Just the bottom level for creating new devices.
	 */
	struct dm_btree_info bl_info;

	/*
	 * Describes the device details btree.
	 */
	struct dm_btree_info details_info;

	struct rw_semaphore root_lock;
	uint32_t time;
	int need_commit;
	dm_block_t root;
	dm_block_t details_root;
	struct list_head thin_devices;
	uint64_t trans_id;
	unsigned long flags;
	sector_t data_block_size;
};

struct dm_thin_device {
	struct list_head list;
	struct dm_pool_metadata *pmd;
	dm_thin_id id;

	int open_count;
	int changed;
	uint64_t mapped_blocks;
	uint64_t transaction_id;
	uint32_t creation_time;
	uint32_t snapshotted_time;
};

/*----------------------------------------------------------------
 * superblock validator
 *--------------------------------------------------------------*/

#define SUPERBLOCK_CSUM_XOR 160774

static void sb_prepare_for_write(struct dm_block_validator *v,
				 struct dm_block *b,
				 size_t block_size)
{
	struct thin_disk_superblock *disk_super = dm_block_data(b);

	disk_super->blocknr = cpu_to_le64(dm_block_location(b));
	disk_super->csum = cpu_to_le32(dm_bm_checksum(&disk_super->flags,
						      block_size - sizeof(__le32),
						      SUPERBLOCK_CSUM_XOR));
}

static int sb_check(struct dm_block_validator *v,
		    struct dm_block *b,
		    size_t block_size)
{
	struct thin_disk_superblock *disk_super = dm_block_data(b);
	__le32 csum_le;

	if (dm_block_location(b) != le64_to_cpu(disk_super->blocknr)) {
		DMERR("sb_check failed: blocknr %llu: "
		      "wanted %llu", le64_to_cpu(disk_super->blocknr),
		      (unsigned long long)dm_block_location(b));
		return -ENOTBLK;
	}

	if (le64_to_cpu(disk_super->magic) != THIN_SUPERBLOCK_MAGIC) {
		DMERR("sb_check failed: magic %llu: "
		      "wanted %llu", le64_to_cpu(disk_super->magic),
		      (unsigned long long)THIN_SUPERBLOCK_MAGIC);
		return -EILSEQ;
	}

	csum_le = cpu_to_le32(dm_bm_checksum(&disk_super->flags,
					     block_size - sizeof(__le32),
					     SUPERBLOCK_CSUM_XOR));
	if (csum_le != disk_super->csum) {
		DMERR("sb_check failed: csum %u: wanted %u",
		      le32_to_cpu(csum_le), le32_to_cpu(disk_super->csum));
		return -EILSEQ;
	}

	return 0;
}

static struct dm_block_validator sb_validator = {
	.name = "superblock",
	.prepare_for_write = sb_prepare_for_write,
	.check = sb_check
};

/*----------------------------------------------------------------
 * Methods for the btree value types
 *--------------------------------------------------------------*/

static uint64_t pack_block_time(dm_block_t b, uint32_t t)
{
	return (b << 24) | t;
}

static void unpack_block_time(uint64_t v, dm_block_t *b, uint32_t *t)
{
	*b = v >> 24;
	*t = v & ((1 << 24) - 1);
}

static void data_block_inc(void *context, void *value_le)
{
	struct dm_space_map *sm = context;
	__le64 v_le;
	uint64_t b;
	uint32_t t;

	memcpy(&v_le, value_le, sizeof(v_le));
	unpack_block_time(le64_to_cpu(v_le), &b, &t);
	dm_sm_inc_block(sm, b);
}

static void data_block_dec(void *context, void *value_le)
{
	struct dm_space_map *sm = context;
	__le64 v_le;
	uint64_t b;
	uint32_t t;

	memcpy(&v_le, value_le, sizeof(v_le));
	unpack_block_time(le64_to_cpu(v_le), &b, &t);
	dm_sm_dec_block(sm, b);
}

static int data_block_equal(void *context, void *value1_le, void *value2_le)
{
	__le64 v1_le, v2_le;
	uint64_t b1, b2;
	uint32_t t;

	memcpy(&v1_le, value1_le, sizeof(v1_le));
	memcpy(&v2_le, value2_le, sizeof(v2_le));
	unpack_block_time(le64_to_cpu(v1_le), &b1, &t);
	unpack_block_time(le64_to_cpu(v2_le), &b2, &t);

	return b1 == b2;
}

static void subtree_inc(void *context, void *value)
{
	struct dm_btree_info *info = context;
	__le64 root_le;
	uint64_t root;

	memcpy(&root_le, value, sizeof(root_le));
	root = le64_to_cpu(root_le);
	dm_tm_inc(info->tm, root);
}

static void subtree_dec(void *context, void *value)
{
	struct dm_btree_info *info = context;
	__le64 root_le;
	uint64_t root;

	memcpy(&root_le, value, sizeof(root_le));
	root = le64_to_cpu(root_le);
	if (dm_btree_del(info, root))
		DMERR("btree delete failed\n");
}

static int subtree_equal(void *context, void *value1_le, void *value2_le)
{
	__le64 v1_le, v2_le;
	memcpy(&v1_le, value1_le, sizeof(v1_le));
	memcpy(&v2_le, value2_le, sizeof(v2_le));

	return v1_le == v2_le;
}

/*----------------------------------------------------------------*/

static int superblock_all_zeroes(struct dm_block_manager *bm, int *result)
{
	int r;
	unsigned i;
	struct dm_block *b;
	__le64 *data_le, zero = cpu_to_le64(0);
	unsigned block_size = dm_bm_block_size(bm) / sizeof(__le64);

	/*
	 * We can't use a validator here - it may be all zeroes.
	 */
	r = dm_bm_read_lock(bm, THIN_SUPERBLOCK_LOCATION, NULL, &b);
	if (r)
		return r;

	data_le = dm_block_data(b);
	*result = 1;
	for (i = 0; i < block_size; i++) {
		if (data_le[i] != zero) {
			*result = 0;
			break;
		}
	}

	return dm_bm_unlock(b);
}

static int init_pmd(struct dm_pool_metadata *pmd,
		    struct dm_block_manager *bm,
		    dm_block_t nr_blocks, int create)
{
	int r;
	struct dm_space_map *sm, *data_sm;
	struct dm_transaction_manager *tm;
	struct dm_block *sblock;

	if (create) {
		r = dm_tm_create_with_sm(bm, THIN_SUPERBLOCK_LOCATION,
					 &sb_validator, &tm, &sm, &sblock);
		if (r < 0) {
			DMERR("tm_create_with_sm failed");
			return r;
		}

		data_sm = dm_sm_disk_create(tm, nr_blocks);
		if (IS_ERR(data_sm)) {
			DMERR("sm_disk_create failed");
			dm_tm_unlock(tm, sblock);
			r = PTR_ERR(data_sm);
			goto bad;
		}
	} else {
		struct thin_disk_superblock *disk_super = NULL;
		size_t space_map_root_offset =
			offsetof(struct thin_disk_superblock, metadata_space_map_root);

		r = dm_tm_open_with_sm(bm, THIN_SUPERBLOCK_LOCATION,
				       &sb_validator, space_map_root_offset,
				       SPACE_MAP_ROOT_SIZE, &tm, &sm, &sblock);
		if (r < 0) {
			DMERR("tm_open_with_sm failed");
			return r;
		}

		disk_super = dm_block_data(sblock);
		data_sm = dm_sm_disk_open(tm, disk_super->data_space_map_root,
					  sizeof(disk_super->data_space_map_root));
		if (IS_ERR(data_sm)) {
			DMERR("sm_disk_open failed");
			r = PTR_ERR(data_sm);
			goto bad;
		}
	}


	r = dm_tm_unlock(tm, sblock);
	if (r < 0) {
		DMERR("couldn't unlock superblock");
		goto bad_data_sm;
	}

	pmd->bm = bm;
	pmd->metadata_sm = sm;
	pmd->data_sm = data_sm;
	pmd->tm = tm;
	pmd->nb_tm = dm_tm_create_non_blocking_clone(tm);
	if (!pmd->nb_tm) {
		DMERR("could not create clone tm");
		r = -ENOMEM;
		goto bad_data_sm;
	}

	pmd->info.tm = tm;
	pmd->info.levels = 2;
	pmd->info.value_type.context = pmd->data_sm;
	pmd->info.value_type.size = sizeof(__le64);
	pmd->info.value_type.inc = data_block_inc;
	pmd->info.value_type.dec = data_block_dec;
	pmd->info.value_type.equal = data_block_equal;

	memcpy(&pmd->nb_info, &pmd->info, sizeof(pmd->nb_info));
	pmd->nb_info.tm = pmd->nb_tm;

	pmd->tl_info.tm = tm;
	pmd->tl_info.levels = 1;
	pmd->tl_info.value_type.context = &pmd->info;
	pmd->tl_info.value_type.size = sizeof(__le64);
	pmd->tl_info.value_type.inc = subtree_inc;
	pmd->tl_info.value_type.dec = subtree_dec;
	pmd->tl_info.value_type.equal = subtree_equal;

	pmd->bl_info.tm = tm;
	pmd->bl_info.levels = 1;
	pmd->bl_info.value_type.context = pmd->data_sm;
	pmd->bl_info.value_type.size = sizeof(__le64);
	pmd->bl_info.value_type.inc = data_block_inc;
	pmd->bl_info.value_type.dec = data_block_dec;
	pmd->bl_info.value_type.equal = data_block_equal;

	pmd->details_info.tm = tm;
	pmd->details_info.levels = 1;
	pmd->details_info.value_type.context = NULL;
	pmd->details_info.value_type.size = sizeof(struct disk_device_details);
	pmd->details_info.value_type.inc = NULL;
	pmd->details_info.value_type.dec = NULL;
	pmd->details_info.value_type.equal = NULL;

	pmd->root = 0;

	init_rwsem(&pmd->root_lock);
	pmd->time = 0;
	pmd->need_commit = 0;
	pmd->details_root = 0;
	pmd->trans_id = 0;
	pmd->flags = 0;
	INIT_LIST_HEAD(&pmd->thin_devices);

	return 0;

bad_data_sm:
	dm_sm_destroy(data_sm);
bad:
	dm_tm_destroy(tm);
	dm_sm_destroy(sm);

	return r;
}

static int __begin_transaction(struct dm_pool_metadata *pmd)
{
	int r;
	u32 features;
	struct thin_disk_superblock *disk_super;
	struct dm_block *sblock;

	/*
	 * __maybe_commit_transaction() resets these
	 */
	WARN_ON(pmd->need_commit);

	/*
	 * We re-read the superblock every time.  Shouldn't need to do this
	 * really.
	 */
	r = dm_bm_read_lock(pmd->bm, THIN_SUPERBLOCK_LOCATION,
			    &sb_validator, &sblock);
	if (r)
		return r;

	disk_super = dm_block_data(sblock);
	pmd->time = le32_to_cpu(disk_super->time);
	pmd->root = le64_to_cpu(disk_super->data_mapping_root);
	pmd->details_root = le64_to_cpu(disk_super->device_details_root);
	pmd->trans_id = le64_to_cpu(disk_super->trans_id);
	pmd->flags = le32_to_cpu(disk_super->flags);
	pmd->data_block_size = le32_to_cpu(disk_super->data_block_size);

	features = le32_to_cpu(disk_super->incompat_flags) & ~THIN_FEATURE_INCOMPAT_SUPP;
	if (features) {
		DMERR("could not access metadata due to "
		      "unsupported optional features (%lx).",
		      (unsigned long)features);
		r = -EINVAL;
		goto out;
	}

	/*
	 * Check for read-only metadata to skip the following RDWR checks.
	 */
	if (get_disk_ro(pmd->bdev->bd_disk))
		goto out;

	features = le32_to_cpu(disk_super->compat_ro_flags) & ~THIN_FEATURE_COMPAT_RO_SUPP;
	if (features) {
		DMERR("could not access metadata RDWR due to "
		      "unsupported optional features (%lx).",
		      (unsigned long)features);
		r = -EINVAL;
	}

out:
	dm_bm_unlock(sblock);
	return r;
}

static int __write_changed_details(struct dm_pool_metadata *pmd)
{
	int r;
	struct dm_thin_device *td, *tmp;
	struct disk_device_details details;
	uint64_t key;

	list_for_each_entry_safe(td, tmp, &pmd->thin_devices, list) {
		if (!td->changed)
			continue;

		key = td->id;

		details.mapped_blocks = cpu_to_le64(td->mapped_blocks);
		details.transaction_id = cpu_to_le64(td->transaction_id);
		details.creation_time = cpu_to_le32(td->creation_time);
		details.snapshotted_time = cpu_to_le32(td->snapshotted_time);
		__dm_bless_for_disk(&details);

		r = dm_btree_insert(&pmd->details_info, pmd->details_root,
				    &key, &details, &pmd->details_root);
		if (r)
			return r;

		if (td->open_count)
			td->changed = 0;
		else {
			list_del(&td->list);
			kfree(td);
		}

		pmd->need_commit = 1;
	}

	return 0;
}

static int __commit_transaction(struct dm_pool_metadata *pmd)
{
	/*
	 * FIXME: Associated pool should be made read-only on failure.
	 */
	int r;
	size_t metadata_len, data_len;
	struct thin_disk_superblock *disk_super;
	struct dm_block *sblock;

	/*
	 * We need to know if the thin_disk_superblock exceeds a 512-byte sector.
	 */
	BUILD_BUG_ON(sizeof(struct thin_disk_superblock) > 512);

	r = __write_changed_details(pmd);
	if (r < 0)
		goto out;

	if (!pmd->need_commit)
		goto out;

	r = dm_sm_commit(pmd->data_sm);
	if (r < 0)
		goto out;

	r = dm_tm_pre_commit(pmd->tm);
	if (r < 0)
		goto out;

	r = dm_sm_root_size(pmd->metadata_sm, &metadata_len);
	if (r < 0)
		goto out;

	r = dm_sm_root_size(pmd->data_sm, &data_len);
	if (r < 0)
		goto out;

	r = dm_bm_write_lock(pmd->bm, THIN_SUPERBLOCK_LOCATION,
			     &sb_validator, &sblock);
	if (r)
		goto out;

	disk_super = dm_block_data(sblock);
	disk_super->time = cpu_to_le32(pmd->time);
	disk_super->data_mapping_root = cpu_to_le64(pmd->root);
	disk_super->device_details_root = cpu_to_le64(pmd->details_root);
	disk_super->trans_id = cpu_to_le64(pmd->trans_id);
	disk_super->flags = cpu_to_le32(pmd->flags);

	r = dm_sm_copy_root(pmd->metadata_sm, &disk_super->metadata_space_map_root,
			    metadata_len);
	if (r < 0)
		goto out_locked;

	r = dm_sm_copy_root(pmd->data_sm, &disk_super->data_space_map_root,
			    data_len);
	if (r < 0)
		goto out_locked;

	r = dm_tm_commit(pmd->tm, sblock);
	if (!r)
		pmd->need_commit = 0;

out:
	return r;

out_locked:
	dm_bm_unlock(sblock);
	return r;
}

struct dm_pool_metadata *dm_pool_metadata_open(struct block_device *bdev,
					       sector_t data_block_size)
{
	int r;
	struct thin_disk_superblock *disk_super;
	struct dm_pool_metadata *pmd;
	sector_t bdev_size = i_size_read(bdev->bd_inode) >> SECTOR_SHIFT;
	struct dm_block_manager *bm;
	int create;
	struct dm_block *sblock;

	pmd = kmalloc(sizeof(*pmd), GFP_KERNEL);
	if (!pmd) {
		DMERR("could not allocate metadata struct");
		return ERR_PTR(-ENOMEM);
	}

	/*
	 * Max hex locks:
	 *  3 for btree insert +
	 *  2 for btree lookup used within space map
	 */
	bm = dm_block_manager_create(bdev, THIN_METADATA_BLOCK_SIZE,
				     THIN_METADATA_CACHE_SIZE, 5);
	if (!bm) {
		DMERR("could not create block manager");
		kfree(pmd);
		return ERR_PTR(-ENOMEM);
	}

	r = superblock_all_zeroes(bm, &create);
	if (r) {
		dm_block_manager_destroy(bm);
		kfree(pmd);
		return ERR_PTR(r);
	}


	r = init_pmd(pmd, bm, 0, create);
	if (r) {
		dm_block_manager_destroy(bm);
		kfree(pmd);
		return ERR_PTR(r);
	}
	pmd->bdev = bdev;

	if (!create) {
		r = __begin_transaction(pmd);
		if (r < 0)
			goto bad;
		return pmd;
	}

	/*
	 * Create.
	 */
	r = dm_bm_write_lock(pmd->bm, THIN_SUPERBLOCK_LOCATION,
			     &sb_validator, &sblock);
	if (r)
		goto bad;

	disk_super = dm_block_data(sblock);
	disk_super->magic = cpu_to_le64(THIN_SUPERBLOCK_MAGIC);
	disk_super->version = cpu_to_le32(THIN_VERSION);
	disk_super->time = 0;
	disk_super->metadata_block_size = cpu_to_le32(THIN_METADATA_BLOCK_SIZE >> SECTOR_SHIFT);
	disk_super->metadata_nr_blocks = cpu_to_le64(bdev_size >> SECTOR_TO_BLOCK_SHIFT);
	disk_super->data_block_size = cpu_to_le32(data_block_size);

	r = dm_bm_unlock(sblock);
	if (r < 0)
		goto bad;

	r = dm_btree_empty(&pmd->info, &pmd->root);
	if (r < 0)
		goto bad;

	r = dm_btree_empty(&pmd->details_info, &pmd->details_root);
	if (r < 0) {
		DMERR("couldn't create devices root");
		goto bad;
	}

	pmd->flags = 0;
	pmd->need_commit = 1;
	r = dm_pool_commit_metadata(pmd);
	if (r < 0) {
		DMERR("%s: dm_pool_commit_metadata() failed, error = %d",
		      __func__, r);
		goto bad;
	}

	return pmd;

bad:
	if (dm_pool_metadata_close(pmd) < 0)
		DMWARN("%s: dm_pool_metadata_close() failed.", __func__);
	return ERR_PTR(r);
}

int dm_pool_metadata_close(struct dm_pool_metadata *pmd)
{
	int r;
	unsigned open_devices = 0;
	struct dm_thin_device *td, *tmp;

	down_read(&pmd->root_lock);
	list_for_each_entry_safe(td, tmp, &pmd->thin_devices, list) {
		if (td->open_count)
			open_devices++;
		else {
			list_del(&td->list);
			kfree(td);
		}
	}
	up_read(&pmd->root_lock);

	if (open_devices) {
		DMERR("attempt to close pmd when %u device(s) are still open",
		       open_devices);
		return -EBUSY;
	}

	r = __commit_transaction(pmd);
	if (r < 0)
		DMWARN("%s: __commit_transaction() failed, error = %d",
		       __func__, r);

	dm_tm_destroy(pmd->tm);
	dm_tm_destroy(pmd->nb_tm);
	dm_block_manager_destroy(pmd->bm);
	dm_sm_destroy(pmd->metadata_sm);
	dm_sm_destroy(pmd->data_sm);
	kfree(pmd);

	return 0;
}

/*
<<<<<<< HEAD
 * __open_device: lookup @td if already open, allocate @td on first open.
 * on success, return @td with an incremented reference count.
 * on failure, @td is not initialized.
=======
 * __open_device: Returns @td corresponding to device with id @dev,
 * creating it if @create is set and incrementing @td->open_count.
 * On failure, @td is undefined.
>>>>>>> f1cbd03f
 */
static int __open_device(struct dm_pool_metadata *pmd,
			 dm_thin_id dev, int create,
			 struct dm_thin_device **td)
{
	int r, changed = 0;
	struct dm_thin_device *td2;
	uint64_t key = dev;
	struct disk_device_details details_le;

	/*
	 * If the device is already open, return it.
	 */
	list_for_each_entry(td2, &pmd->thin_devices, list)
		if (td2->id == dev) {
<<<<<<< HEAD
			if (create) {
				/*
				 * inconsistency if looking to create
				 * an already open device.
				 */
				return -EINVAL;
			}
=======
			/*
			 * May not create an already-open device.
			 */
			if (create)
				return -EEXIST;

>>>>>>> f1cbd03f
			td2->open_count++;
			*td = td2;
			return 0;
		}

	/*
	 * Check the device exists.
	 */
	r = dm_btree_lookup(&pmd->details_info, pmd->details_root,
			    &key, &details_le);
	if (r) {
		if (r != -ENODATA || !create)
			return r;

		/*
<<<<<<< HEAD
		 * Open is for device creation.
=======
		 * Create new device.
>>>>>>> f1cbd03f
		 */
		changed = 1;
		details_le.mapped_blocks = 0;
		details_le.transaction_id = cpu_to_le64(pmd->trans_id);
		details_le.creation_time = cpu_to_le32(pmd->time);
		details_le.snapshotted_time = cpu_to_le32(pmd->time);
	}

	*td = kmalloc(sizeof(**td), GFP_NOIO);
	if (!*td)
		return -ENOMEM;

	(*td)->pmd = pmd;
	(*td)->id = dev;
	(*td)->open_count = 1;
	(*td)->changed = changed;
	(*td)->mapped_blocks = le64_to_cpu(details_le.mapped_blocks);
	(*td)->transaction_id = le64_to_cpu(details_le.transaction_id);
	(*td)->creation_time = le32_to_cpu(details_le.creation_time);
	(*td)->snapshotted_time = le32_to_cpu(details_le.snapshotted_time);

	list_add(&(*td)->list, &pmd->thin_devices);

	return 0;
}

static void __close_device(struct dm_thin_device *td)
{
	--td->open_count;
}

static int __create_thin(struct dm_pool_metadata *pmd,
			 dm_thin_id dev)
{
	int r;
	dm_block_t dev_root;
	uint64_t key = dev;
	struct disk_device_details details_le;
	struct dm_thin_device *td;
	__le64 value;

	r = dm_btree_lookup(&pmd->details_info, pmd->details_root,
			    &key, &details_le);
	if (!r)
		return -EEXIST;

	/*
	 * Create an empty btree for the mappings.
	 */
	r = dm_btree_empty(&pmd->bl_info, &dev_root);
	if (r)
		return r;

	/*
	 * Insert it into the main mapping tree.
	 */
	value = cpu_to_le64(dev_root);
	__dm_bless_for_disk(&value);
	r = dm_btree_insert(&pmd->tl_info, pmd->root, &key, &value, &pmd->root);
	if (r) {
		dm_btree_del(&pmd->bl_info, dev_root);
		return r;
	}

	r = __open_device(pmd, dev, 1, &td);
	if (r) {
		dm_btree_remove(&pmd->tl_info, pmd->root, &key, &pmd->root);
		dm_btree_del(&pmd->bl_info, dev_root);
		return r;
	}
	__close_device(td);

	return r;
}

int dm_pool_create_thin(struct dm_pool_metadata *pmd, dm_thin_id dev)
{
	int r;

	down_write(&pmd->root_lock);
	r = __create_thin(pmd, dev);
	up_write(&pmd->root_lock);

	return r;
}

static int __set_snapshot_details(struct dm_pool_metadata *pmd,
				  struct dm_thin_device *snap,
				  dm_thin_id origin, uint32_t time)
{
	int r;
	struct dm_thin_device *td;

	r = __open_device(pmd, origin, 0, &td);
	if (r)
		return r;

	td->changed = 1;
	td->snapshotted_time = time;

	snap->mapped_blocks = td->mapped_blocks;
	snap->snapshotted_time = time;
	__close_device(td);

	return 0;
}

static int __create_snap(struct dm_pool_metadata *pmd,
			 dm_thin_id dev, dm_thin_id origin)
{
	int r;
	dm_block_t origin_root;
	uint64_t key = origin, dev_key = dev;
	struct dm_thin_device *td;
	struct disk_device_details details_le;
	__le64 value;

	/* check this device is unused */
	r = dm_btree_lookup(&pmd->details_info, pmd->details_root,
			    &dev_key, &details_le);
	if (!r)
		return -EEXIST;

	/* find the mapping tree for the origin */
	r = dm_btree_lookup(&pmd->tl_info, pmd->root, &key, &value);
	if (r)
		return r;
	origin_root = le64_to_cpu(value);

	/* clone the origin, an inc will do */
	dm_tm_inc(pmd->tm, origin_root);

	/* insert into the main mapping tree */
	value = cpu_to_le64(origin_root);
	__dm_bless_for_disk(&value);
	key = dev;
	r = dm_btree_insert(&pmd->tl_info, pmd->root, &key, &value, &pmd->root);
	if (r) {
		dm_tm_dec(pmd->tm, origin_root);
		return r;
	}

	pmd->time++;

	r = __open_device(pmd, dev, 1, &td);
	if (r)
		goto bad;

	r = __set_snapshot_details(pmd, td, origin, pmd->time);
<<<<<<< HEAD
	if (r) {
		__close_device(td);
=======
	__close_device(td);

	if (r)
>>>>>>> f1cbd03f
		goto bad;
	}

	return 0;

bad:
	dm_btree_remove(&pmd->tl_info, pmd->root, &key, &pmd->root);
	dm_btree_remove(&pmd->details_info, pmd->details_root,
			&key, &pmd->details_root);
	return r;
}

int dm_pool_create_snap(struct dm_pool_metadata *pmd,
				 dm_thin_id dev,
				 dm_thin_id origin)
{
	int r;

	down_write(&pmd->root_lock);
	r = __create_snap(pmd, dev, origin);
	up_write(&pmd->root_lock);

	return r;
}

static int __delete_device(struct dm_pool_metadata *pmd, dm_thin_id dev)
{
	int r;
	uint64_t key = dev;
	struct dm_thin_device *td;

	/* TODO: failure should mark the transaction invalid */
	r = __open_device(pmd, dev, 0, &td);
	if (r)
		return r;

	if (td->open_count > 1) {
		__close_device(td);
		return -EBUSY;
	}

	list_del(&td->list);
	kfree(td);
	r = dm_btree_remove(&pmd->details_info, pmd->details_root,
			    &key, &pmd->details_root);
	if (r)
		return r;

	r = dm_btree_remove(&pmd->tl_info, pmd->root, &key, &pmd->root);
	if (r)
		return r;

	pmd->need_commit = 1;

	return 0;
}

int dm_pool_delete_thin_device(struct dm_pool_metadata *pmd,
			       dm_thin_id dev)
{
	int r;

	down_write(&pmd->root_lock);
	r = __delete_device(pmd, dev);
	up_write(&pmd->root_lock);

	return r;
}

int dm_pool_set_metadata_transaction_id(struct dm_pool_metadata *pmd,
					uint64_t current_id,
					uint64_t new_id)
{
	down_write(&pmd->root_lock);
	if (pmd->trans_id != current_id) {
		up_write(&pmd->root_lock);
		DMERR("mismatched transaction id");
		return -EINVAL;
	}

	pmd->trans_id = new_id;
	pmd->need_commit = 1;
	up_write(&pmd->root_lock);

	return 0;
}

int dm_pool_get_metadata_transaction_id(struct dm_pool_metadata *pmd,
					uint64_t *result)
{
	down_read(&pmd->root_lock);
	*result = pmd->trans_id;
	up_read(&pmd->root_lock);

	return 0;
}

static int __hold_metadata_root(struct dm_pool_metadata *pmd)
{
	int r, r2;
	struct thin_disk_superblock *disk_super;
	struct dm_block *sblock;

	r = dm_bm_write_lock(pmd->bm, THIN_SUPERBLOCK_LOCATION,
			     &sb_validator, &sblock);
	if (r)
		return r;

	disk_super = dm_block_data(sblock);
	if (le64_to_cpu(disk_super->held_root)) {
		DMWARN("pool already has a held root");
		r = -EBUSY;
	} else {
		__le64 root = disk_super->data_mapping_root;
		dm_sm_inc_block(pmd->metadata_sm, le64_to_cpu(root));
		disk_super->held_root = root;
		pmd->need_commit = 1;
	}

	r2 = dm_bm_unlock(sblock);
	return r ? r : r2;
}

int dm_pool_hold_metadata_root(struct dm_pool_metadata *pmd)
{
	int r;

	down_write(&pmd->root_lock);
	r = __hold_metadata_root(pmd);
	up_write(&pmd->root_lock);

	return r;
}

static int __release_metadata_root(struct dm_pool_metadata *pmd)
{
	int r, r2;
	struct thin_disk_superblock *disk_super;
	struct dm_block *sblock;

	r = dm_bm_write_lock(pmd->bm, THIN_SUPERBLOCK_LOCATION,
			     &sb_validator, &sblock);
	if (r)
		return r;

	disk_super = dm_block_data(sblock);
	if (!le64_to_cpu(disk_super->held_root)) {
		DMWARN("pool has no held root");
		r = -EINVAL;
	} else {
		__le64 root = disk_super->held_root;
		dm_sm_dec_block(pmd->metadata_sm, le64_to_cpu(root));
		disk_super->held_root = cpu_to_le64(0ULL);
		pmd->need_commit = 1;
	}

	r2 = dm_bm_unlock(sblock);
	return r ? r : r2;
}

int dm_pool_release_metadata_root(struct dm_pool_metadata *pmd)
{
	int r;

	down_write(&pmd->root_lock);
	r = __release_metadata_root(pmd);
	up_write(&pmd->root_lock);

	return r;
}

static int __get_held_metadata_root(struct dm_pool_metadata *pmd,
				    dm_block_t *result)
{
	int r;
	struct thin_disk_superblock *disk_super;
	struct dm_block *sblock;

	r = dm_bm_read_lock(pmd->bm, THIN_SUPERBLOCK_LOCATION,
			    &sb_validator, &sblock);
	if (r)
		return r;

	disk_super = dm_block_data(sblock);
	*result = le64_to_cpu(disk_super->held_root);

	return dm_bm_unlock(sblock);
}

int dm_pool_get_held_metadata_root(struct dm_pool_metadata *pmd,
				   dm_block_t *result)
{
	int r;

	down_read(&pmd->root_lock);
	r = __get_held_metadata_root(pmd, result);
	up_read(&pmd->root_lock);

	return r;
}

int dm_pool_open_thin_device(struct dm_pool_metadata *pmd, dm_thin_id dev,
			     struct dm_thin_device **td)
{
	int r;

	down_write(&pmd->root_lock);
	r = __open_device(pmd, dev, 0, td);
	up_write(&pmd->root_lock);

	return r;
}

int dm_pool_close_thin_device(struct dm_thin_device *td)
{
	down_write(&td->pmd->root_lock);
	__close_device(td);
	up_write(&td->pmd->root_lock);

	return 0;
}

dm_thin_id dm_thin_dev_id(struct dm_thin_device *td)
{
	return td->id;
}

static int __snapshotted_since(struct dm_thin_device *td, uint32_t time)
{
	return td->snapshotted_time > time;
}

int dm_thin_find_block(struct dm_thin_device *td, dm_block_t block,
		       int can_block, struct dm_thin_lookup_result *result)
{
	int r;
	uint64_t block_time = 0;
	__le64 value;
	struct dm_pool_metadata *pmd = td->pmd;
	dm_block_t keys[2] = { td->id, block };

	if (can_block) {
		down_read(&pmd->root_lock);
		r = dm_btree_lookup(&pmd->info, pmd->root, keys, &value);
		if (!r)
			block_time = le64_to_cpu(value);
		up_read(&pmd->root_lock);

	} else if (down_read_trylock(&pmd->root_lock)) {
		r = dm_btree_lookup(&pmd->nb_info, pmd->root, keys, &value);
		if (!r)
			block_time = le64_to_cpu(value);
		up_read(&pmd->root_lock);

	} else
		return -EWOULDBLOCK;

	if (!r) {
		dm_block_t exception_block;
		uint32_t exception_time;
		unpack_block_time(block_time, &exception_block,
				  &exception_time);
		result->block = exception_block;
		result->shared = __snapshotted_since(td, exception_time);
	}

	return r;
}

static int __insert(struct dm_thin_device *td, dm_block_t block,
		    dm_block_t data_block)
{
	int r, inserted;
	__le64 value;
	struct dm_pool_metadata *pmd = td->pmd;
	dm_block_t keys[2] = { td->id, block };

	pmd->need_commit = 1;
	value = cpu_to_le64(pack_block_time(data_block, pmd->time));
	__dm_bless_for_disk(&value);

	r = dm_btree_insert_notify(&pmd->info, pmd->root, keys, &value,
				   &pmd->root, &inserted);
	if (r)
		return r;

	if (inserted) {
		td->mapped_blocks++;
		td->changed = 1;
	}

	return 0;
}

int dm_thin_insert_block(struct dm_thin_device *td, dm_block_t block,
			 dm_block_t data_block)
{
	int r;

	down_write(&td->pmd->root_lock);
	r = __insert(td, block, data_block);
	up_write(&td->pmd->root_lock);

	return r;
}

static int __remove(struct dm_thin_device *td, dm_block_t block)
{
	int r;
	struct dm_pool_metadata *pmd = td->pmd;
	dm_block_t keys[2] = { td->id, block };

	r = dm_btree_remove(&pmd->info, pmd->root, keys, &pmd->root);
	if (r)
		return r;

	td->mapped_blocks--;
	td->changed = 1;
	pmd->need_commit = 1;

	return 0;
}

int dm_thin_remove_block(struct dm_thin_device *td, dm_block_t block)
{
	int r;

	down_write(&td->pmd->root_lock);
	r = __remove(td, block);
	up_write(&td->pmd->root_lock);

	return r;
}

int dm_pool_alloc_data_block(struct dm_pool_metadata *pmd, dm_block_t *result)
{
	int r;

	down_write(&pmd->root_lock);

	r = dm_sm_new_block(pmd->data_sm, result);
	pmd->need_commit = 1;

	up_write(&pmd->root_lock);

	return r;
}

int dm_pool_commit_metadata(struct dm_pool_metadata *pmd)
{
	int r;

	down_write(&pmd->root_lock);

	r = __commit_transaction(pmd);
	if (r <= 0)
		goto out;

	/*
	 * Open the next transaction.
	 */
	r = __begin_transaction(pmd);
out:
	up_write(&pmd->root_lock);
	return r;
}

int dm_pool_get_free_block_count(struct dm_pool_metadata *pmd, dm_block_t *result)
{
	int r;

	down_read(&pmd->root_lock);
	r = dm_sm_get_nr_free(pmd->data_sm, result);
	up_read(&pmd->root_lock);

	return r;
}

int dm_pool_get_free_metadata_block_count(struct dm_pool_metadata *pmd,
					  dm_block_t *result)
{
	int r;

	down_read(&pmd->root_lock);
	r = dm_sm_get_nr_free(pmd->metadata_sm, result);
	up_read(&pmd->root_lock);

	return r;
}

int dm_pool_get_metadata_dev_size(struct dm_pool_metadata *pmd,
				  dm_block_t *result)
{
	int r;

	down_read(&pmd->root_lock);
	r = dm_sm_get_nr_blocks(pmd->metadata_sm, result);
	up_read(&pmd->root_lock);

	return r;
}

int dm_pool_get_data_block_size(struct dm_pool_metadata *pmd, sector_t *result)
{
	down_read(&pmd->root_lock);
	*result = pmd->data_block_size;
	up_read(&pmd->root_lock);

	return 0;
}

int dm_pool_get_data_dev_size(struct dm_pool_metadata *pmd, dm_block_t *result)
{
	int r;

	down_read(&pmd->root_lock);
	r = dm_sm_get_nr_blocks(pmd->data_sm, result);
	up_read(&pmd->root_lock);

	return r;
}

int dm_thin_get_mapped_count(struct dm_thin_device *td, dm_block_t *result)
{
	struct dm_pool_metadata *pmd = td->pmd;

	down_read(&pmd->root_lock);
	*result = td->mapped_blocks;
	up_read(&pmd->root_lock);

	return 0;
}

static int __highest_block(struct dm_thin_device *td, dm_block_t *result)
{
	int r;
	__le64 value_le;
	dm_block_t thin_root;
	struct dm_pool_metadata *pmd = td->pmd;

	r = dm_btree_lookup(&pmd->tl_info, pmd->root, &td->id, &value_le);
	if (r)
		return r;

	thin_root = le64_to_cpu(value_le);

	return dm_btree_find_highest_key(&pmd->bl_info, thin_root, result);
}

int dm_thin_get_highest_mapped_block(struct dm_thin_device *td,
				     dm_block_t *result)
{
	int r;
	struct dm_pool_metadata *pmd = td->pmd;

	down_read(&pmd->root_lock);
	r = __highest_block(td, result);
	up_read(&pmd->root_lock);

	return r;
}

static int __resize_data_dev(struct dm_pool_metadata *pmd, dm_block_t new_count)
{
	int r;
	dm_block_t old_count;

	r = dm_sm_get_nr_blocks(pmd->data_sm, &old_count);
	if (r)
		return r;

	if (new_count == old_count)
		return 0;

	if (new_count < old_count) {
		DMERR("cannot reduce size of data device");
		return -EINVAL;
	}

	r = dm_sm_extend(pmd->data_sm, new_count - old_count);
	if (!r)
		pmd->need_commit = 1;

	return r;
}

int dm_pool_resize_data_dev(struct dm_pool_metadata *pmd, dm_block_t new_count)
{
	int r;

	down_write(&pmd->root_lock);
	r = __resize_data_dev(pmd, new_count);
	up_write(&pmd->root_lock);

	return r;
}<|MERGE_RESOLUTION|>--- conflicted
+++ resolved
@@ -791,15 +791,9 @@
 }
 
 /*
-<<<<<<< HEAD
- * __open_device: lookup @td if already open, allocate @td on first open.
- * on success, return @td with an incremented reference count.
- * on failure, @td is not initialized.
-=======
  * __open_device: Returns @td corresponding to device with id @dev,
  * creating it if @create is set and incrementing @td->open_count.
  * On failure, @td is undefined.
->>>>>>> f1cbd03f
  */
 static int __open_device(struct dm_pool_metadata *pmd,
 			 dm_thin_id dev, int create,
@@ -815,22 +809,12 @@
 	 */
 	list_for_each_entry(td2, &pmd->thin_devices, list)
 		if (td2->id == dev) {
-<<<<<<< HEAD
-			if (create) {
-				/*
-				 * inconsistency if looking to create
-				 * an already open device.
-				 */
-				return -EINVAL;
-			}
-=======
 			/*
 			 * May not create an already-open device.
 			 */
 			if (create)
 				return -EEXIST;
 
->>>>>>> f1cbd03f
 			td2->open_count++;
 			*td = td2;
 			return 0;
@@ -846,11 +830,7 @@
 			return r;
 
 		/*
-<<<<<<< HEAD
-		 * Open is for device creation.
-=======
 		 * Create new device.
->>>>>>> f1cbd03f
 		 */
 		changed = 1;
 		details_le.mapped_blocks = 0;
@@ -1000,16 +980,10 @@
 		goto bad;
 
 	r = __set_snapshot_details(pmd, td, origin, pmd->time);
-<<<<<<< HEAD
-	if (r) {
-		__close_device(td);
-=======
 	__close_device(td);
 
 	if (r)
->>>>>>> f1cbd03f
 		goto bad;
-	}
 
 	return 0;
 
