/*
 * Copyright (C) 2011-2012 Red Hat UK.
 *
 * This file is released under the GPL.
 */

#include "dm-thin-metadata.h"
#include "dm-bio-prison.h"
#include "dm.h"

#include <linux/device-mapper.h>
#include <linux/dm-io.h>
#include <linux/dm-kcopyd.h>
#include <linux/list.h>
#include <linux/init.h>
#include <linux/module.h>
#include <linux/slab.h>

#define	DM_MSG_PREFIX	"thin"

/*
 * Tunable constants
 */
#define ENDIO_HOOK_POOL_SIZE 1024
#define MAPPING_POOL_SIZE 1024
#define PRISON_CELLS 1024
#define COMMIT_PERIOD HZ

/*
 * The block size of the device holding pool data must be
 * between 64KB and 1GB.
 */
#define DATA_DEV_BLOCK_SIZE_MIN_SECTORS (64 * 1024 >> SECTOR_SHIFT)
#define DATA_DEV_BLOCK_SIZE_MAX_SECTORS (1024 * 1024 * 1024 >> SECTOR_SHIFT)

/*
 * Device id is restricted to 24 bits.
 */
#define MAX_DEV_ID ((1 << 24) - 1)

/*
 * How do we handle breaking sharing of data blocks?
 * =================================================
 *
 * We use a standard copy-on-write btree to store the mappings for the
 * devices (note I'm talking about copy-on-write of the metadata here, not
 * the data).  When you take an internal snapshot you clone the root node
 * of the origin btree.  After this there is no concept of an origin or a
 * snapshot.  They are just two device trees that happen to point to the
 * same data blocks.
 *
 * When we get a write in we decide if it's to a shared data block using
 * some timestamp magic.  If it is, we have to break sharing.
 *
 * Let's say we write to a shared block in what was the origin.  The
 * steps are:
 *
 * i) plug io further to this physical block. (see bio_prison code).
 *
 * ii) quiesce any read io to that shared data block.  Obviously
 * including all devices that share this block.  (see dm_deferred_set code)
 *
 * iii) copy the data block to a newly allocate block.  This step can be
 * missed out if the io covers the block. (schedule_copy).
 *
 * iv) insert the new mapping into the origin's btree
 * (process_prepared_mapping).  This act of inserting breaks some
 * sharing of btree nodes between the two devices.  Breaking sharing only
 * effects the btree of that specific device.  Btrees for the other
 * devices that share the block never change.  The btree for the origin
 * device as it was after the last commit is untouched, ie. we're using
 * persistent data structures in the functional programming sense.
 *
 * v) unplug io to this physical block, including the io that triggered
 * the breaking of sharing.
 *
 * Steps (ii) and (iii) occur in parallel.
 *
 * The metadata _doesn't_ need to be committed before the io continues.  We
 * get away with this because the io is always written to a _new_ block.
 * If there's a crash, then:
 *
 * - The origin mapping will point to the old origin block (the shared
 * one).  This will contain the data as it was before the io that triggered
 * the breaking of sharing came in.
 *
 * - The snap mapping still points to the old block.  As it would after
 * the commit.
 *
 * The downside of this scheme is the timestamp magic isn't perfect, and
 * will continue to think that data block in the snapshot device is shared
 * even after the write to the origin has broken sharing.  I suspect data
 * blocks will typically be shared by many different devices, so we're
 * breaking sharing n + 1 times, rather than n, where n is the number of
 * devices that reference this data block.  At the moment I think the
 * benefits far, far outweigh the disadvantages.
 */

/*----------------------------------------------------------------*/

/*
 * A pool device ties together a metadata device and a data device.  It
 * also provides the interface for creating and destroying internal
 * devices.
 */
struct dm_thin_new_mapping;

/*
 * The pool runs in 3 modes.  Ordered in degraded order for comparisons.
 */
enum pool_mode {
	PM_WRITE,		/* metadata may be changed */
	PM_READ_ONLY,		/* metadata may not be changed */
	PM_FAIL,		/* all I/O fails */
};

struct pool_features {
	enum pool_mode mode;

	bool zero_new_blocks:1;
	bool discard_enabled:1;
	bool discard_passdown:1;
};

struct thin_c;
typedef void (*process_bio_fn)(struct thin_c *tc, struct bio *bio);
typedef void (*process_mapping_fn)(struct dm_thin_new_mapping *m);

struct pool {
	struct list_head list;
	struct dm_target *ti;	/* Only set if a pool target is bound */

	struct mapped_device *pool_md;
	struct block_device *md_dev;
	struct dm_pool_metadata *pmd;

	dm_block_t low_water_blocks;
	uint32_t sectors_per_block;
	int sectors_per_block_shift;

	struct pool_features pf;
	unsigned low_water_triggered:1;	/* A dm event has been sent */
	unsigned no_free_space:1;	/* A -ENOSPC warning has been issued */

	struct dm_bio_prison *prison;
	struct dm_kcopyd_client *copier;

	struct workqueue_struct *wq;
	struct work_struct worker;
	struct delayed_work waker;

	unsigned long last_commit_jiffies;
	unsigned ref_count;

	spinlock_t lock;
	struct bio_list deferred_bios;
	struct bio_list deferred_flush_bios;
	struct list_head prepared_mappings;
	struct list_head prepared_discards;

	struct bio_list retry_on_resume_list;

	struct dm_deferred_set *shared_read_ds;
	struct dm_deferred_set *all_io_ds;

	struct dm_thin_new_mapping *next_mapping;
	mempool_t *mapping_pool;

	process_bio_fn process_bio;
	process_bio_fn process_discard;

	process_mapping_fn process_prepared_mapping;
	process_mapping_fn process_prepared_discard;
};

static enum pool_mode get_pool_mode(struct pool *pool);
static void set_pool_mode(struct pool *pool, enum pool_mode mode);

/*
 * Target context for a pool.
 */
struct pool_c {
	struct dm_target *ti;
	struct pool *pool;
	struct dm_dev *data_dev;
	struct dm_dev *metadata_dev;
	struct dm_target_callbacks callbacks;

	dm_block_t low_water_blocks;
	struct pool_features requested_pf; /* Features requested during table load */
	struct pool_features adjusted_pf;  /* Features used after adjusting for constituent devices */
};

/*
 * Target context for a thin.
 */
struct thin_c {
	struct dm_dev *pool_dev;
	struct dm_dev *origin_dev;
	dm_thin_id dev_id;

	struct pool *pool;
	struct dm_thin_device *td;

	 /*
	  * The cell structures are too big to put on the stack, so we have
	  * a couple here for use by the main mapping function.
	  */
	spinlock_t lock;
	struct dm_bio_prison_cell cell1, cell2;
};

/*----------------------------------------------------------------*/

/*
 * Key building.
 */
static void build_data_key(struct dm_thin_device *td,
			   dm_block_t b, struct dm_cell_key *key)
{
	key->virtual = 0;
	key->dev = dm_thin_dev_id(td);
	key->block = b;
}

static void build_virtual_key(struct dm_thin_device *td, dm_block_t b,
			      struct dm_cell_key *key)
{
	key->virtual = 1;
	key->dev = dm_thin_dev_id(td);
	key->block = b;
}

static int bio_detain(struct pool *pool, struct dm_cell_key *key, struct bio *bio,
		      struct dm_bio_prison_cell **result)
{
	int r;
	struct dm_bio_prison_cell *cell;

	cell = dm_bio_prison_alloc_cell(pool->prison, GFP_NOIO);
	if (!cell)
		return -ENOMEM;

	r = dm_bio_detain(pool->prison, key, bio, cell, result);

	if (r)
		/*
		 * We reused an old cell, or errored; we can get rid of
		 * the new one.
		 */
		dm_bio_prison_free_cell(pool->prison, cell);

	return r;
}

static void cell_release(struct pool *pool,
			 struct dm_bio_prison_cell *cell,
			 struct bio_list *bios)
{
	dm_cell_release(pool->prison, cell, bios);
	dm_bio_prison_free_cell(pool->prison, cell);
}

static void cell_release_no_holder(struct pool *pool,
				   struct dm_bio_prison_cell *cell,
				   struct bio_list *bios)
{
	dm_cell_release_no_holder(pool->prison, cell, bios);
	dm_bio_prison_free_cell(pool->prison, cell);
}

static void cell_error(struct pool *pool,
		       struct dm_bio_prison_cell *cell)
{
	dm_cell_error(pool->prison, cell);
	dm_bio_prison_free_cell(pool->prison, cell);
}

/*----------------------------------------------------------------*/

/*
 * A global list of pools that uses a struct mapped_device as a key.
 */
static struct dm_thin_pool_table {
	struct mutex mutex;
	struct list_head pools;
} dm_thin_pool_table;

static void pool_table_init(void)
{
	mutex_init(&dm_thin_pool_table.mutex);
	INIT_LIST_HEAD(&dm_thin_pool_table.pools);
}

static void __pool_table_insert(struct pool *pool)
{
	BUG_ON(!mutex_is_locked(&dm_thin_pool_table.mutex));
	list_add(&pool->list, &dm_thin_pool_table.pools);
}

static void __pool_table_remove(struct pool *pool)
{
	BUG_ON(!mutex_is_locked(&dm_thin_pool_table.mutex));
	list_del(&pool->list);
}

static struct pool *__pool_table_lookup(struct mapped_device *md)
{
	struct pool *pool = NULL, *tmp;

	BUG_ON(!mutex_is_locked(&dm_thin_pool_table.mutex));

	list_for_each_entry(tmp, &dm_thin_pool_table.pools, list) {
		if (tmp->pool_md == md) {
			pool = tmp;
			break;
		}
	}

	return pool;
}

static struct pool *__pool_table_lookup_metadata_dev(struct block_device *md_dev)
{
	struct pool *pool = NULL, *tmp;

	BUG_ON(!mutex_is_locked(&dm_thin_pool_table.mutex));

	list_for_each_entry(tmp, &dm_thin_pool_table.pools, list) {
		if (tmp->md_dev == md_dev) {
			pool = tmp;
			break;
		}
	}

	return pool;
}

/*----------------------------------------------------------------*/

struct dm_thin_endio_hook {
	struct thin_c *tc;
	struct dm_deferred_entry *shared_read_entry;
	struct dm_deferred_entry *all_io_entry;
	struct dm_thin_new_mapping *overwrite_mapping;
};

static void __requeue_bio_list(struct thin_c *tc, struct bio_list *master)
{
	struct bio *bio;
	struct bio_list bios;

	bio_list_init(&bios);
	bio_list_merge(&bios, master);
	bio_list_init(master);

	while ((bio = bio_list_pop(&bios))) {
		struct dm_thin_endio_hook *h = dm_bio_get_per_request_data(bio, sizeof(struct dm_thin_endio_hook));

		if (h->tc == tc)
			bio_endio(bio, DM_ENDIO_REQUEUE);
		else
			bio_list_add(master, bio);
	}
}

static void requeue_io(struct thin_c *tc)
{
	struct pool *pool = tc->pool;
	unsigned long flags;

	spin_lock_irqsave(&pool->lock, flags);
	__requeue_bio_list(tc, &pool->deferred_bios);
	__requeue_bio_list(tc, &pool->retry_on_resume_list);
	spin_unlock_irqrestore(&pool->lock, flags);
}

/*
 * This section of code contains the logic for processing a thin device's IO.
 * Much of the code depends on pool object resources (lists, workqueues, etc)
 * but most is exclusively called from the thin target rather than the thin-pool
 * target.
 */

static dm_block_t get_bio_block(struct thin_c *tc, struct bio *bio)
{
	sector_t block_nr = bio->bi_sector;

	if (tc->pool->sectors_per_block_shift < 0)
		(void) sector_div(block_nr, tc->pool->sectors_per_block);
	else
		block_nr >>= tc->pool->sectors_per_block_shift;

	return block_nr;
}

static void remap(struct thin_c *tc, struct bio *bio, dm_block_t block)
{
	struct pool *pool = tc->pool;
	sector_t bi_sector = bio->bi_sector;

	bio->bi_bdev = tc->pool_dev->bdev;
	if (tc->pool->sectors_per_block_shift < 0)
		bio->bi_sector = (block * pool->sectors_per_block) +
				 sector_div(bi_sector, pool->sectors_per_block);
	else
		bio->bi_sector = (block << pool->sectors_per_block_shift) |
				(bi_sector & (pool->sectors_per_block - 1));
}

static void remap_to_origin(struct thin_c *tc, struct bio *bio)
{
	bio->bi_bdev = tc->origin_dev->bdev;
}

static int bio_triggers_commit(struct thin_c *tc, struct bio *bio)
{
	return (bio->bi_rw & (REQ_FLUSH | REQ_FUA)) &&
		dm_thin_changed_this_transaction(tc->td);
}

static void inc_all_io_entry(struct pool *pool, struct bio *bio)
{
	struct dm_thin_endio_hook *h = dm_bio_get_per_request_data(bio, sizeof(struct dm_thin_endio_hook));
	h->all_io_entry = bio->bi_rw & REQ_DISCARD ? NULL : dm_deferred_entry_inc(pool->all_io_ds);
}

static void issue(struct thin_c *tc, struct bio *bio)
{
	struct pool *pool = tc->pool;
	unsigned long flags;

	if (!bio_triggers_commit(tc, bio)) {
		generic_make_request(bio);
		return;
	}

	/*
	 * Complete bio with an error if earlier I/O caused changes to
	 * the metadata that can't be committed e.g, due to I/O errors
	 * on the metadata device.
	 */
	if (dm_thin_aborted_changes(tc->td)) {
		bio_io_error(bio);
		return;
	}

	/*
	 * Batch together any bios that trigger commits and then issue a
	 * single commit for them in process_deferred_bios().
	 */
	spin_lock_irqsave(&pool->lock, flags);
	bio_list_add(&pool->deferred_flush_bios, bio);
	spin_unlock_irqrestore(&pool->lock, flags);
}

static void remap_to_origin_and_issue(struct thin_c *tc, struct bio *bio)
{
	remap_to_origin(tc, bio);
	issue(tc, bio);
}

static void remap_and_issue(struct thin_c *tc, struct bio *bio,
			    dm_block_t block)
{
	remap(tc, bio, block);
	issue(tc, bio);
}

/*
 * wake_worker() is used when new work is queued and when pool_resume is
 * ready to continue deferred IO processing.
 */
static void wake_worker(struct pool *pool)
{
	queue_work(pool->wq, &pool->worker);
}

/*----------------------------------------------------------------*/

/*
 * Bio endio functions.
 */
struct dm_thin_new_mapping {
	struct list_head list;

	unsigned quiesced:1;
	unsigned prepared:1;
	unsigned pass_discard:1;

	struct thin_c *tc;
	dm_block_t virt_block;
	dm_block_t data_block;
	struct dm_bio_prison_cell *cell, *cell2;
	int err;

	/*
	 * If the bio covers the whole area of a block then we can avoid
	 * zeroing or copying.  Instead this bio is hooked.  The bio will
	 * still be in the cell, so care has to be taken to avoid issuing
	 * the bio twice.
	 */
	struct bio *bio;
	bio_end_io_t *saved_bi_end_io;
};

static void __maybe_add_mapping(struct dm_thin_new_mapping *m)
{
	struct pool *pool = m->tc->pool;

	if (m->quiesced && m->prepared) {
		list_add(&m->list, &pool->prepared_mappings);
		wake_worker(pool);
	}
}

static void copy_complete(int read_err, unsigned long write_err, void *context)
{
	unsigned long flags;
	struct dm_thin_new_mapping *m = context;
	struct pool *pool = m->tc->pool;

	m->err = read_err || write_err ? -EIO : 0;

	spin_lock_irqsave(&pool->lock, flags);
	m->prepared = 1;
	__maybe_add_mapping(m);
	spin_unlock_irqrestore(&pool->lock, flags);
}

static void overwrite_endio(struct bio *bio, int err)
{
	unsigned long flags;
	struct dm_thin_endio_hook *h = dm_bio_get_per_request_data(bio, sizeof(struct dm_thin_endio_hook));
	struct dm_thin_new_mapping *m = h->overwrite_mapping;
	struct pool *pool = m->tc->pool;

	m->err = err;

	spin_lock_irqsave(&pool->lock, flags);
	m->prepared = 1;
	__maybe_add_mapping(m);
	spin_unlock_irqrestore(&pool->lock, flags);
}

/*----------------------------------------------------------------*/

/*
 * Workqueue.
 */

/*
 * Prepared mapping jobs.
 */

/*
 * This sends the bios in the cell back to the deferred_bios list.
 */
static void cell_defer(struct thin_c *tc, struct dm_bio_prison_cell *cell)
{
	struct pool *pool = tc->pool;
	unsigned long flags;

	spin_lock_irqsave(&pool->lock, flags);
	cell_release(pool, cell, &pool->deferred_bios);
	spin_unlock_irqrestore(&tc->pool->lock, flags);

	wake_worker(pool);
}

/*
 * Same as cell_defer above, except it omits the original holder of the
 * cell.
 */
static void cell_defer_no_holder(struct thin_c *tc, struct dm_bio_prison_cell *cell)
{
	struct pool *pool = tc->pool;
	unsigned long flags;

	spin_lock_irqsave(&pool->lock, flags);
	cell_release_no_holder(pool, cell, &pool->deferred_bios);
	spin_unlock_irqrestore(&pool->lock, flags);

	wake_worker(pool);
}

static void cell_defer_no_holder_no_free(struct thin_c *tc, struct dm_bio_prison_cell *cell)
{
	struct pool *pool = tc->pool;
	unsigned long flags;

	spin_lock_irqsave(&pool->lock, flags);
	dm_cell_release_no_holder(pool->prison, cell, &pool->deferred_bios);
	spin_unlock_irqrestore(&pool->lock, flags);

	wake_worker(pool);
}

static void process_prepared_mapping_fail(struct dm_thin_new_mapping *m)
{
	if (m->bio)
		m->bio->bi_end_io = m->saved_bi_end_io;
	cell_error(m->tc->pool, m->cell);
	list_del(&m->list);
	mempool_free(m, m->tc->pool->mapping_pool);
}
static void process_prepared_mapping(struct dm_thin_new_mapping *m)
{
	struct thin_c *tc = m->tc;
	struct pool *pool = tc->pool;
	struct bio *bio;
	int r;

	bio = m->bio;
	if (bio)
		bio->bi_end_io = m->saved_bi_end_io;

	if (m->err) {
		cell_error(pool, m->cell);
		goto out;
	}

	/*
	 * Commit the prepared block into the mapping btree.
	 * Any I/O for this block arriving after this point will get
	 * remapped to it directly.
	 */
	r = dm_thin_insert_block(tc->td, m->virt_block, m->data_block);
	if (r) {
		DMERR_LIMIT("dm_thin_insert_block() failed");
		cell_error(pool, m->cell);
		goto out;
	}

	/*
	 * Release any bios held while the block was being provisioned.
	 * If we are processing a write bio that completely covers the block,
	 * we already processed it so can ignore it now when processing
	 * the bios in the cell.
	 */
	if (bio) {
		cell_defer_no_holder(tc, m->cell);
		bio_endio(bio, 0);
	} else
		cell_defer(tc, m->cell);

out:
	list_del(&m->list);
	mempool_free(m, pool->mapping_pool);
}

static void process_prepared_discard_fail(struct dm_thin_new_mapping *m)
{
	struct thin_c *tc = m->tc;

	bio_io_error(m->bio);
	cell_defer_no_holder(tc, m->cell);
	cell_defer_no_holder(tc, m->cell2);
	mempool_free(m, tc->pool->mapping_pool);
}

static void process_prepared_discard_passdown(struct dm_thin_new_mapping *m)
{
	struct thin_c *tc = m->tc;

	inc_all_io_entry(tc->pool, m->bio);
	cell_defer_no_holder(tc, m->cell);
	cell_defer_no_holder(tc, m->cell2);

	if (m->pass_discard)
		remap_and_issue(tc, m->bio, m->data_block);
	else
		bio_endio(m->bio, 0);

	mempool_free(m, tc->pool->mapping_pool);
}

static void process_prepared_discard(struct dm_thin_new_mapping *m)
{
	int r;
	struct thin_c *tc = m->tc;

	r = dm_thin_remove_block(tc->td, m->virt_block);
	if (r)
		DMERR_LIMIT("dm_thin_remove_block() failed");

	process_prepared_discard_passdown(m);
}

static void process_prepared(struct pool *pool, struct list_head *head,
			     process_mapping_fn *fn)
{
	unsigned long flags;
	struct list_head maps;
	struct dm_thin_new_mapping *m, *tmp;

	INIT_LIST_HEAD(&maps);
	spin_lock_irqsave(&pool->lock, flags);
	list_splice_init(head, &maps);
	spin_unlock_irqrestore(&pool->lock, flags);

	list_for_each_entry_safe(m, tmp, &maps, list)
		(*fn)(m);
}

/*
 * Deferred bio jobs.
 */
static int io_overlaps_block(struct pool *pool, struct bio *bio)
{
	return bio->bi_size == (pool->sectors_per_block << SECTOR_SHIFT);
}

static int io_overwrites_block(struct pool *pool, struct bio *bio)
{
	return (bio_data_dir(bio) == WRITE) &&
		io_overlaps_block(pool, bio);
}

static void save_and_set_endio(struct bio *bio, bio_end_io_t **save,
			       bio_end_io_t *fn)
{
	*save = bio->bi_end_io;
	bio->bi_end_io = fn;
}

static int ensure_next_mapping(struct pool *pool)
{
	if (pool->next_mapping)
		return 0;

	pool->next_mapping = mempool_alloc(pool->mapping_pool, GFP_ATOMIC);

	return pool->next_mapping ? 0 : -ENOMEM;
}

static struct dm_thin_new_mapping *get_next_mapping(struct pool *pool)
{
	struct dm_thin_new_mapping *r = pool->next_mapping;

	BUG_ON(!pool->next_mapping);

	pool->next_mapping = NULL;

	return r;
}

static void schedule_copy(struct thin_c *tc, dm_block_t virt_block,
			  struct dm_dev *origin, dm_block_t data_origin,
			  dm_block_t data_dest,
			  struct dm_bio_prison_cell *cell, struct bio *bio)
{
	int r;
	struct pool *pool = tc->pool;
	struct dm_thin_new_mapping *m = get_next_mapping(pool);

	INIT_LIST_HEAD(&m->list);
	m->quiesced = 0;
	m->prepared = 0;
	m->tc = tc;
	m->virt_block = virt_block;
	m->data_block = data_dest;
	m->cell = cell;
	m->err = 0;
	m->bio = NULL;

	if (!dm_deferred_set_add_work(pool->shared_read_ds, &m->list))
		m->quiesced = 1;

	/*
	 * IO to pool_dev remaps to the pool target's data_dev.
	 *
	 * If the whole block of data is being overwritten, we can issue the
	 * bio immediately. Otherwise we use kcopyd to clone the data first.
	 */
	if (io_overwrites_block(pool, bio)) {
		struct dm_thin_endio_hook *h = dm_bio_get_per_request_data(bio, sizeof(struct dm_thin_endio_hook));

		h->overwrite_mapping = m;
		m->bio = bio;
		save_and_set_endio(bio, &m->saved_bi_end_io, overwrite_endio);
		inc_all_io_entry(pool, bio);
		remap_and_issue(tc, bio, data_dest);
	} else {
		struct dm_io_region from, to;

		from.bdev = origin->bdev;
		from.sector = data_origin * pool->sectors_per_block;
		from.count = pool->sectors_per_block;

		to.bdev = tc->pool_dev->bdev;
		to.sector = data_dest * pool->sectors_per_block;
		to.count = pool->sectors_per_block;

		r = dm_kcopyd_copy(pool->copier, &from, 1, &to,
				   0, copy_complete, m);
		if (r < 0) {
			mempool_free(m, pool->mapping_pool);
			DMERR_LIMIT("dm_kcopyd_copy() failed");
			cell_error(pool, cell);
		}
	}
}

static void schedule_internal_copy(struct thin_c *tc, dm_block_t virt_block,
				   dm_block_t data_origin, dm_block_t data_dest,
				   struct dm_bio_prison_cell *cell, struct bio *bio)
{
	schedule_copy(tc, virt_block, tc->pool_dev,
		      data_origin, data_dest, cell, bio);
}

static void schedule_external_copy(struct thin_c *tc, dm_block_t virt_block,
				   dm_block_t data_dest,
				   struct dm_bio_prison_cell *cell, struct bio *bio)
{
	schedule_copy(tc, virt_block, tc->origin_dev,
		      virt_block, data_dest, cell, bio);
}

static void schedule_zero(struct thin_c *tc, dm_block_t virt_block,
			  dm_block_t data_block, struct dm_bio_prison_cell *cell,
			  struct bio *bio)
{
	struct pool *pool = tc->pool;
	struct dm_thin_new_mapping *m = get_next_mapping(pool);

	INIT_LIST_HEAD(&m->list);
	m->quiesced = 1;
	m->prepared = 0;
	m->tc = tc;
	m->virt_block = virt_block;
	m->data_block = data_block;
	m->cell = cell;
	m->err = 0;
	m->bio = NULL;

	/*
	 * If the whole block of data is being overwritten or we are not
	 * zeroing pre-existing data, we can issue the bio immediately.
	 * Otherwise we use kcopyd to zero the data first.
	 */
	if (!pool->pf.zero_new_blocks)
		process_prepared_mapping(m);

	else if (io_overwrites_block(pool, bio)) {
		struct dm_thin_endio_hook *h = dm_bio_get_per_request_data(bio, sizeof(struct dm_thin_endio_hook));

		h->overwrite_mapping = m;
		m->bio = bio;
		save_and_set_endio(bio, &m->saved_bi_end_io, overwrite_endio);
		inc_all_io_entry(pool, bio);
		remap_and_issue(tc, bio, data_block);
	} else {
		int r;
		struct dm_io_region to;

		to.bdev = tc->pool_dev->bdev;
		to.sector = data_block * pool->sectors_per_block;
		to.count = pool->sectors_per_block;

		r = dm_kcopyd_zero(pool->copier, 1, &to, 0, copy_complete, m);
		if (r < 0) {
			mempool_free(m, pool->mapping_pool);
			DMERR_LIMIT("dm_kcopyd_zero() failed");
			cell_error(pool, cell);
		}
	}
}

static int commit(struct pool *pool)
{
	int r;

	r = dm_pool_commit_metadata(pool->pmd);
	if (r)
		DMERR_LIMIT("commit failed, error = %d", r);

	return r;
}

/*
 * A non-zero return indicates read_only or fail_io mode.
 * Many callers don't care about the return value.
 */
static int commit_or_fallback(struct pool *pool)
{
	int r;

	if (get_pool_mode(pool) != PM_WRITE)
		return -EINVAL;

	r = commit(pool);
	if (r)
		set_pool_mode(pool, PM_READ_ONLY);

	return r;
}

static int alloc_data_block(struct thin_c *tc, dm_block_t *result)
{
	int r;
	dm_block_t free_blocks;
	unsigned long flags;
	struct pool *pool = tc->pool;

	r = dm_pool_get_free_block_count(pool->pmd, &free_blocks);
	if (r)
		return r;

	if (free_blocks <= pool->low_water_blocks && !pool->low_water_triggered) {
		DMWARN("%s: reached low water mark, sending event.",
		       dm_device_name(pool->pool_md));
		spin_lock_irqsave(&pool->lock, flags);
		pool->low_water_triggered = 1;
		spin_unlock_irqrestore(&pool->lock, flags);
		dm_table_event(pool->ti->table);
	}

	if (!free_blocks) {
		if (pool->no_free_space)
			return -ENOSPC;
		else {
			/*
			 * Try to commit to see if that will free up some
			 * more space.
			 */
			(void) commit_or_fallback(pool);

			r = dm_pool_get_free_block_count(pool->pmd, &free_blocks);
			if (r)
				return r;

			/*
			 * If we still have no space we set a flag to avoid
			 * doing all this checking and return -ENOSPC.
			 */
			if (!free_blocks) {
				DMWARN("%s: no free space available.",
				       dm_device_name(pool->pool_md));
				spin_lock_irqsave(&pool->lock, flags);
				pool->no_free_space = 1;
				spin_unlock_irqrestore(&pool->lock, flags);
				return -ENOSPC;
			}
		}
	}

	r = dm_pool_alloc_data_block(pool->pmd, result);
	if (r)
		return r;

	return 0;
}

/*
 * If we have run out of space, queue bios until the device is
 * resumed, presumably after having been reloaded with more space.
 */
static void retry_on_resume(struct bio *bio)
{
	struct dm_thin_endio_hook *h = dm_bio_get_per_request_data(bio, sizeof(struct dm_thin_endio_hook));
	struct thin_c *tc = h->tc;
	struct pool *pool = tc->pool;
	unsigned long flags;

	spin_lock_irqsave(&pool->lock, flags);
	bio_list_add(&pool->retry_on_resume_list, bio);
	spin_unlock_irqrestore(&pool->lock, flags);
}

static void no_space(struct pool *pool,
		     struct dm_bio_prison_cell *cell)
{
	struct bio *bio;
	struct bio_list bios;

	bio_list_init(&bios);
	cell_release(pool, cell, &bios);

	while ((bio = bio_list_pop(&bios)))
		retry_on_resume(bio);
}

static void process_discard(struct thin_c *tc, struct bio *bio)
{
	int r;
	unsigned long flags;
	struct pool *pool = tc->pool;
	struct dm_bio_prison_cell *cell, *cell2;
	struct dm_cell_key key, key2;
	dm_block_t block = get_bio_block(tc, bio);
	struct dm_thin_lookup_result lookup_result;
	struct dm_thin_new_mapping *m;

	build_virtual_key(tc->td, block, &key);
	if (bio_detain(tc->pool, &key, bio, &cell))
		return;

	r = dm_thin_find_block(tc->td, block, 1, &lookup_result);
	switch (r) {
	case 0:
		/*
		 * Check nobody is fiddling with this pool block.  This can
		 * happen if someone's in the process of breaking sharing
		 * on this block.
		 */
		build_data_key(tc->td, lookup_result.block, &key2);
		if (bio_detain(tc->pool, &key2, bio, &cell2)) {
			cell_defer_no_holder(tc, cell);
			break;
		}

		if (io_overlaps_block(pool, bio)) {
			/*
			 * IO may still be going to the destination block.  We must
			 * quiesce before we can do the removal.
			 */
			m = get_next_mapping(pool);
			m->tc = tc;
			m->pass_discard = (!lookup_result.shared) && pool->pf.discard_passdown;
			m->virt_block = block;
			m->data_block = lookup_result.block;
			m->cell = cell;
			m->cell2 = cell2;
			m->err = 0;
			m->bio = bio;

			if (!dm_deferred_set_add_work(pool->all_io_ds, &m->list)) {
				spin_lock_irqsave(&pool->lock, flags);
				list_add(&m->list, &pool->prepared_discards);
				spin_unlock_irqrestore(&pool->lock, flags);
				wake_worker(pool);
			}
		} else {
			inc_all_io_entry(pool, bio);
			cell_defer_no_holder(tc, cell);
			cell_defer_no_holder(tc, cell2);

			/*
			 * The DM core makes sure that the discard doesn't span
			 * a block boundary.  So we submit the discard of a
			 * partial block appropriately.
			 */
			if ((!lookup_result.shared) && pool->pf.discard_passdown) {
				remap_and_issue(tc, bio, lookup_result.block);
			} else
				bio_endio(bio, 0);
		}
		break;

	case -ENODATA:
		/*
		 * It isn't provisioned, just forget it.
		 */
		cell_defer_no_holder(tc, cell);
		bio_endio(bio, 0);
		break;

	default:
		DMERR_LIMIT("%s: dm_thin_find_block() failed, error = %d",
			    __func__, r);
	        cell_defer_no_holder(tc, cell);
		bio_io_error(bio);
		break;
	}
}

static void break_sharing(struct thin_c *tc, struct bio *bio, dm_block_t block,
			  struct dm_cell_key *key,
			  struct dm_thin_lookup_result *lookup_result,
			  struct dm_bio_prison_cell *cell)
{
	int r;
	dm_block_t data_block;

	r = alloc_data_block(tc, &data_block);
	switch (r) {
	case 0:
		schedule_internal_copy(tc, block, lookup_result->block,
				       data_block, cell, bio);
		break;

	case -ENOSPC:
		no_space(tc->pool, cell);
		break;

	default:
		DMERR_LIMIT("%s: alloc_data_block() failed, error = %d",
			    __func__, r);
		cell_error(tc->pool, cell);
		break;
	}
}

static void process_shared_bio(struct thin_c *tc, struct bio *bio,
			       dm_block_t block,
			       struct dm_thin_lookup_result *lookup_result)
{
	struct dm_bio_prison_cell *cell;
	struct pool *pool = tc->pool;
	struct dm_cell_key key;

	/*
	 * If cell is already occupied, then sharing is already in the process
	 * of being broken so we have nothing further to do here.
	 */
	build_data_key(tc->td, lookup_result->block, &key);
	if (bio_detain(pool, &key, bio, &cell))
		return;

	if (bio_data_dir(bio) == WRITE && bio->bi_size)
		break_sharing(tc, bio, block, &key, lookup_result, cell);
	else {
		struct dm_thin_endio_hook *h = dm_bio_get_per_request_data(bio, sizeof(struct dm_thin_endio_hook));

		h->shared_read_entry = dm_deferred_entry_inc(pool->shared_read_ds);
		inc_all_io_entry(pool, bio);
		cell_defer_no_holder(tc, cell);

		remap_and_issue(tc, bio, lookup_result->block);
	}
}

static void provision_block(struct thin_c *tc, struct bio *bio, dm_block_t block,
			    struct dm_bio_prison_cell *cell)
{
	int r;
	dm_block_t data_block;
	struct pool *pool = tc->pool;

	/*
	 * Remap empty bios (flushes) immediately, without provisioning.
	 */
	if (!bio->bi_size) {
		inc_all_io_entry(pool, bio);
		cell_defer_no_holder(tc, cell);

		remap_and_issue(tc, bio, 0);
		return;
	}

	/*
	 * Fill read bios with zeroes and complete them immediately.
	 */
	if (bio_data_dir(bio) == READ) {
		zero_fill_bio(bio);
		cell_defer_no_holder(tc, cell);
		bio_endio(bio, 0);
		return;
	}

	r = alloc_data_block(tc, &data_block);
	switch (r) {
	case 0:
		if (tc->origin_dev)
			schedule_external_copy(tc, block, data_block, cell, bio);
		else
			schedule_zero(tc, block, data_block, cell, bio);
		break;

	case -ENOSPC:
		no_space(pool, cell);
		break;

	default:
		DMERR_LIMIT("%s: alloc_data_block() failed, error = %d",
			    __func__, r);
		set_pool_mode(pool, PM_READ_ONLY);
		cell_error(pool, cell);
		break;
	}
}

static void process_bio(struct thin_c *tc, struct bio *bio)
{
	int r;
	struct pool *pool = tc->pool;
	dm_block_t block = get_bio_block(tc, bio);
	struct dm_bio_prison_cell *cell;
	struct dm_cell_key key;
	struct dm_thin_lookup_result lookup_result;

	/*
	 * If cell is already occupied, then the block is already
	 * being provisioned so we have nothing further to do here.
	 */
	build_virtual_key(tc->td, block, &key);
	if (bio_detain(pool, &key, bio, &cell))
		return;

	r = dm_thin_find_block(tc->td, block, 1, &lookup_result);
	switch (r) {
	case 0:
		if (lookup_result.shared) {
			process_shared_bio(tc, bio, block, &lookup_result);
			cell_defer_no_holder(tc, cell); /* FIXME: pass this cell into process_shared? */
		} else {
			inc_all_io_entry(pool, bio);
			cell_defer_no_holder(tc, cell);

<<<<<<< HEAD
		/*
		 * We can release this cell now.  But there may be other
		 * other bios in the cell from the thin_map function.
		 */
		cell_defer_no_holder(tc, cell);
=======
			remap_and_issue(tc, bio, lookup_result.block);
		}
>>>>>>> 62c69445
		break;

	case -ENODATA:
		if (bio_data_dir(bio) == READ && tc->origin_dev) {
			inc_all_io_entry(pool, bio);
			cell_defer_no_holder(tc, cell);

			remap_to_origin_and_issue(tc, bio);
		} else
			provision_block(tc, bio, block, cell);
		break;

	default:
		DMERR_LIMIT("%s: dm_thin_find_block() failed, error = %d",
			    __func__, r);
		cell_defer_no_holder(tc, cell);
		bio_io_error(bio);
		break;
	}
}

static void process_bio_read_only(struct thin_c *tc, struct bio *bio)
{
	int r;
	int rw = bio_data_dir(bio);
	dm_block_t block = get_bio_block(tc, bio);
	struct dm_thin_lookup_result lookup_result;

	r = dm_thin_find_block(tc->td, block, 1, &lookup_result);
	switch (r) {
	case 0:
		if (lookup_result.shared && (rw == WRITE) && bio->bi_size)
			bio_io_error(bio);
		else {
			inc_all_io_entry(tc->pool, bio);
			remap_and_issue(tc, bio, lookup_result.block);
		}
		break;

	case -ENODATA:
		if (rw != READ) {
			bio_io_error(bio);
			break;
		}

		if (tc->origin_dev) {
			inc_all_io_entry(tc->pool, bio);
			remap_to_origin_and_issue(tc, bio);
			break;
		}

		zero_fill_bio(bio);
		bio_endio(bio, 0);
		break;

	default:
		DMERR_LIMIT("%s: dm_thin_find_block() failed, error = %d",
			    __func__, r);
		bio_io_error(bio);
		break;
	}
}

static void process_bio_fail(struct thin_c *tc, struct bio *bio)
{
	bio_io_error(bio);
}

static int need_commit_due_to_time(struct pool *pool)
{
	return jiffies < pool->last_commit_jiffies ||
	       jiffies > pool->last_commit_jiffies + COMMIT_PERIOD;
}

static void process_deferred_bios(struct pool *pool)
{
	unsigned long flags;
	struct bio *bio;
	struct bio_list bios;

	bio_list_init(&bios);

	spin_lock_irqsave(&pool->lock, flags);
	bio_list_merge(&bios, &pool->deferred_bios);
	bio_list_init(&pool->deferred_bios);
	spin_unlock_irqrestore(&pool->lock, flags);

	while ((bio = bio_list_pop(&bios))) {
		struct dm_thin_endio_hook *h = dm_bio_get_per_request_data(bio, sizeof(struct dm_thin_endio_hook));
		struct thin_c *tc = h->tc;

		/*
		 * If we've got no free new_mapping structs, and processing
		 * this bio might require one, we pause until there are some
		 * prepared mappings to process.
		 */
		if (ensure_next_mapping(pool)) {
			spin_lock_irqsave(&pool->lock, flags);
			bio_list_merge(&pool->deferred_bios, &bios);
			spin_unlock_irqrestore(&pool->lock, flags);

			break;
		}

		if (bio->bi_rw & REQ_DISCARD)
			pool->process_discard(tc, bio);
		else
			pool->process_bio(tc, bio);
	}

	/*
	 * If there are any deferred flush bios, we must commit
	 * the metadata before issuing them.
	 */
	bio_list_init(&bios);
	spin_lock_irqsave(&pool->lock, flags);
	bio_list_merge(&bios, &pool->deferred_flush_bios);
	bio_list_init(&pool->deferred_flush_bios);
	spin_unlock_irqrestore(&pool->lock, flags);

	if (bio_list_empty(&bios) && !need_commit_due_to_time(pool))
		return;

	if (commit_or_fallback(pool)) {
		while ((bio = bio_list_pop(&bios)))
			bio_io_error(bio);
		return;
	}
	pool->last_commit_jiffies = jiffies;

	while ((bio = bio_list_pop(&bios)))
		generic_make_request(bio);
}

static void do_worker(struct work_struct *ws)
{
	struct pool *pool = container_of(ws, struct pool, worker);

	process_prepared(pool, &pool->prepared_mappings, &pool->process_prepared_mapping);
	process_prepared(pool, &pool->prepared_discards, &pool->process_prepared_discard);
	process_deferred_bios(pool);
}

/*
 * We want to commit periodically so that not too much
 * unwritten data builds up.
 */
static void do_waker(struct work_struct *ws)
{
	struct pool *pool = container_of(to_delayed_work(ws), struct pool, waker);
	wake_worker(pool);
	queue_delayed_work(pool->wq, &pool->waker, COMMIT_PERIOD);
}

/*----------------------------------------------------------------*/

static enum pool_mode get_pool_mode(struct pool *pool)
{
	return pool->pf.mode;
}

static void set_pool_mode(struct pool *pool, enum pool_mode mode)
{
	int r;

	pool->pf.mode = mode;

	switch (mode) {
	case PM_FAIL:
		DMERR("switching pool to failure mode");
		pool->process_bio = process_bio_fail;
		pool->process_discard = process_bio_fail;
		pool->process_prepared_mapping = process_prepared_mapping_fail;
		pool->process_prepared_discard = process_prepared_discard_fail;
		break;

	case PM_READ_ONLY:
		DMERR("switching pool to read-only mode");
		r = dm_pool_abort_metadata(pool->pmd);
		if (r) {
			DMERR("aborting transaction failed");
			set_pool_mode(pool, PM_FAIL);
		} else {
			dm_pool_metadata_read_only(pool->pmd);
			pool->process_bio = process_bio_read_only;
			pool->process_discard = process_discard;
			pool->process_prepared_mapping = process_prepared_mapping_fail;
			pool->process_prepared_discard = process_prepared_discard_passdown;
		}
		break;

	case PM_WRITE:
		pool->process_bio = process_bio;
		pool->process_discard = process_discard;
		pool->process_prepared_mapping = process_prepared_mapping;
		pool->process_prepared_discard = process_prepared_discard;
		break;
	}
}

/*----------------------------------------------------------------*/

/*
 * Mapping functions.
 */

/*
 * Called only while mapping a thin bio to hand it over to the workqueue.
 */
static void thin_defer_bio(struct thin_c *tc, struct bio *bio)
{
	unsigned long flags;
	struct pool *pool = tc->pool;

	spin_lock_irqsave(&pool->lock, flags);
	bio_list_add(&pool->deferred_bios, bio);
	spin_unlock_irqrestore(&pool->lock, flags);

	wake_worker(pool);
}

static void thin_hook_bio(struct thin_c *tc, struct bio *bio)
{
	struct dm_thin_endio_hook *h = dm_bio_get_per_request_data(bio, sizeof(struct dm_thin_endio_hook));

	h->tc = tc;
	h->shared_read_entry = NULL;
	h->all_io_entry = NULL;
	h->overwrite_mapping = NULL;
}

/*
 * Non-blocking function called from the thin target's map function.
 */
static int thin_bio_map(struct dm_target *ti, struct bio *bio)
{
	int r;
	struct thin_c *tc = ti->private;
	dm_block_t block = get_bio_block(tc, bio);
	struct dm_thin_device *td = tc->td;
	struct dm_thin_lookup_result result;
	struct dm_cell_key key;
	struct dm_bio_prison_cell *cell_result;

	thin_hook_bio(tc, bio);

	if (get_pool_mode(tc->pool) == PM_FAIL) {
		bio_io_error(bio);
		return DM_MAPIO_SUBMITTED;
	}

	if (bio->bi_rw & (REQ_DISCARD | REQ_FLUSH | REQ_FUA)) {
		thin_defer_bio(tc, bio);
		return DM_MAPIO_SUBMITTED;
	}

	r = dm_thin_find_block(td, block, 0, &result);

	/*
	 * Note that we defer readahead too.
	 */
	switch (r) {
	case 0:
		if (unlikely(result.shared)) {
			/*
			 * We have a race condition here between the
			 * result.shared value returned by the lookup and
			 * snapshot creation, which may cause new
			 * sharing.
			 *
			 * To avoid this always quiesce the origin before
			 * taking the snap.  You want to do this anyway to
			 * ensure a consistent application view
			 * (i.e. lockfs).
			 *
			 * More distant ancestors are irrelevant. The
			 * shared flag will be set in their case.
			 */
			thin_defer_bio(tc, bio);
			return DM_MAPIO_SUBMITTED;
		}

		spin_lock(&tc->lock);
		build_virtual_key(tc->td, block, &key);
		if (dm_bio_detain(tc->pool->prison, &key, bio, &tc->cell1, &cell_result)) {
			spin_unlock(&tc->lock);
			return DM_MAPIO_SUBMITTED;
		}

		build_data_key(tc->td, result.block, &key);
		if (dm_bio_detain(tc->pool->prison, &key, bio, &tc->cell2, &cell_result)) {
			cell_defer_no_holder_no_free(tc, &tc->cell1);
			spin_unlock(&tc->lock);
			return DM_MAPIO_SUBMITTED;
		}

		inc_all_io_entry(tc->pool, bio);
		cell_defer_no_holder_no_free(tc, &tc->cell2);
		cell_defer_no_holder_no_free(tc, &tc->cell1);
		spin_unlock(&tc->lock);

		remap(tc, bio, result.block);
		return DM_MAPIO_REMAPPED;

	case -ENODATA:
		if (get_pool_mode(tc->pool) == PM_READ_ONLY) {
			/*
			 * This block isn't provisioned, and we have no way
			 * of doing so.  Just error it.
			 */
			bio_io_error(bio);
			return DM_MAPIO_SUBMITTED;
		}
		/* fall through */

	case -EWOULDBLOCK:
		/*
		 * In future, the failed dm_thin_find_block above could
		 * provide the hint to load the metadata into cache.
		 */
		thin_defer_bio(tc, bio);
		return DM_MAPIO_SUBMITTED;
	}

	/*
	 * Must always call bio_io_error on failure.
	 * dm_thin_find_block can fail with -EINVAL if the
	 * pool is switched to fail-io mode.
	 */
	bio_io_error(bio);
	return DM_MAPIO_SUBMITTED;
}

static int pool_is_congested(struct dm_target_callbacks *cb, int bdi_bits)
{
	int r;
	unsigned long flags;
	struct pool_c *pt = container_of(cb, struct pool_c, callbacks);

	spin_lock_irqsave(&pt->pool->lock, flags);
	r = !bio_list_empty(&pt->pool->retry_on_resume_list);
	spin_unlock_irqrestore(&pt->pool->lock, flags);

	if (!r) {
		struct request_queue *q = bdev_get_queue(pt->data_dev->bdev);
		r = bdi_congested(&q->backing_dev_info, bdi_bits);
	}

	return r;
}

static void __requeue_bios(struct pool *pool)
{
	bio_list_merge(&pool->deferred_bios, &pool->retry_on_resume_list);
	bio_list_init(&pool->retry_on_resume_list);
}

/*----------------------------------------------------------------
 * Binding of control targets to a pool object
 *--------------------------------------------------------------*/
static bool data_dev_supports_discard(struct pool_c *pt)
{
	struct request_queue *q = bdev_get_queue(pt->data_dev->bdev);

	return q && blk_queue_discard(q);
}

/*
 * If discard_passdown was enabled verify that the data device
 * supports discards.  Disable discard_passdown if not.
 */
static void disable_passdown_if_not_supported(struct pool_c *pt)
{
	struct pool *pool = pt->pool;
	struct block_device *data_bdev = pt->data_dev->bdev;
	struct queue_limits *data_limits = &bdev_get_queue(data_bdev)->limits;
	sector_t block_size = pool->sectors_per_block << SECTOR_SHIFT;
	const char *reason = NULL;
	char buf[BDEVNAME_SIZE];

	if (!pt->adjusted_pf.discard_passdown)
		return;

	if (!data_dev_supports_discard(pt))
		reason = "discard unsupported";

	else if (data_limits->max_discard_sectors < pool->sectors_per_block)
		reason = "max discard sectors smaller than a block";

	else if (data_limits->discard_granularity > block_size)
		reason = "discard granularity larger than a block";

	else if (block_size & (data_limits->discard_granularity - 1))
		reason = "discard granularity not a factor of block size";

	if (reason) {
		DMWARN("Data device (%s) %s: Disabling discard passdown.", bdevname(data_bdev, buf), reason);
		pt->adjusted_pf.discard_passdown = false;
	}
}

static int bind_control_target(struct pool *pool, struct dm_target *ti)
{
	struct pool_c *pt = ti->private;

	/*
	 * We want to make sure that degraded pools are never upgraded.
	 */
	enum pool_mode old_mode = pool->pf.mode;
	enum pool_mode new_mode = pt->adjusted_pf.mode;

	if (old_mode > new_mode)
		new_mode = old_mode;

	pool->ti = ti;
	pool->low_water_blocks = pt->low_water_blocks;
	pool->pf = pt->adjusted_pf;

	set_pool_mode(pool, new_mode);

	return 0;
}

static void unbind_control_target(struct pool *pool, struct dm_target *ti)
{
	if (pool->ti == ti)
		pool->ti = NULL;
}

/*----------------------------------------------------------------
 * Pool creation
 *--------------------------------------------------------------*/
/* Initialize pool features. */
static void pool_features_init(struct pool_features *pf)
{
	pf->mode = PM_WRITE;
	pf->zero_new_blocks = true;
	pf->discard_enabled = true;
	pf->discard_passdown = true;
}

static void __pool_destroy(struct pool *pool)
{
	__pool_table_remove(pool);

	if (dm_pool_metadata_close(pool->pmd) < 0)
		DMWARN("%s: dm_pool_metadata_close() failed.", __func__);

	dm_bio_prison_destroy(pool->prison);
	dm_kcopyd_client_destroy(pool->copier);

	if (pool->wq)
		destroy_workqueue(pool->wq);

	if (pool->next_mapping)
		mempool_free(pool->next_mapping, pool->mapping_pool);
	mempool_destroy(pool->mapping_pool);
	dm_deferred_set_destroy(pool->shared_read_ds);
	dm_deferred_set_destroy(pool->all_io_ds);
	kfree(pool);
}

static struct kmem_cache *_new_mapping_cache;

static struct pool *pool_create(struct mapped_device *pool_md,
				struct block_device *metadata_dev,
				unsigned long block_size,
				int read_only, char **error)
{
	int r;
	void *err_p;
	struct pool *pool;
	struct dm_pool_metadata *pmd;
	bool format_device = read_only ? false : true;

	pmd = dm_pool_metadata_open(metadata_dev, block_size, format_device);
	if (IS_ERR(pmd)) {
		*error = "Error creating metadata object";
		return (struct pool *)pmd;
	}

	pool = kmalloc(sizeof(*pool), GFP_KERNEL);
	if (!pool) {
		*error = "Error allocating memory for pool";
		err_p = ERR_PTR(-ENOMEM);
		goto bad_pool;
	}

	pool->pmd = pmd;
	pool->sectors_per_block = block_size;
	if (block_size & (block_size - 1))
		pool->sectors_per_block_shift = -1;
	else
		pool->sectors_per_block_shift = __ffs(block_size);
	pool->low_water_blocks = 0;
	pool_features_init(&pool->pf);
	pool->prison = dm_bio_prison_create(PRISON_CELLS);
	if (!pool->prison) {
		*error = "Error creating pool's bio prison";
		err_p = ERR_PTR(-ENOMEM);
		goto bad_prison;
	}

	pool->copier = dm_kcopyd_client_create();
	if (IS_ERR(pool->copier)) {
		r = PTR_ERR(pool->copier);
		*error = "Error creating pool's kcopyd client";
		err_p = ERR_PTR(r);
		goto bad_kcopyd_client;
	}

	/*
	 * Create singlethreaded workqueue that will service all devices
	 * that use this metadata.
	 */
	pool->wq = alloc_ordered_workqueue("dm-" DM_MSG_PREFIX, WQ_MEM_RECLAIM);
	if (!pool->wq) {
		*error = "Error creating pool's workqueue";
		err_p = ERR_PTR(-ENOMEM);
		goto bad_wq;
	}

	INIT_WORK(&pool->worker, do_worker);
	INIT_DELAYED_WORK(&pool->waker, do_waker);
	spin_lock_init(&pool->lock);
	bio_list_init(&pool->deferred_bios);
	bio_list_init(&pool->deferred_flush_bios);
	INIT_LIST_HEAD(&pool->prepared_mappings);
	INIT_LIST_HEAD(&pool->prepared_discards);
	pool->low_water_triggered = 0;
	pool->no_free_space = 0;
	bio_list_init(&pool->retry_on_resume_list);

	pool->shared_read_ds = dm_deferred_set_create();
	if (!pool->shared_read_ds) {
		*error = "Error creating pool's shared read deferred set";
		err_p = ERR_PTR(-ENOMEM);
		goto bad_shared_read_ds;
	}

	pool->all_io_ds = dm_deferred_set_create();
	if (!pool->all_io_ds) {
		*error = "Error creating pool's all io deferred set";
		err_p = ERR_PTR(-ENOMEM);
		goto bad_all_io_ds;
	}

	pool->next_mapping = NULL;
	pool->mapping_pool = mempool_create_slab_pool(MAPPING_POOL_SIZE,
						      _new_mapping_cache);
	if (!pool->mapping_pool) {
		*error = "Error creating pool's mapping mempool";
		err_p = ERR_PTR(-ENOMEM);
		goto bad_mapping_pool;
	}

	pool->ref_count = 1;
	pool->last_commit_jiffies = jiffies;
	pool->pool_md = pool_md;
	pool->md_dev = metadata_dev;
	__pool_table_insert(pool);

	return pool;

bad_mapping_pool:
	dm_deferred_set_destroy(pool->all_io_ds);
bad_all_io_ds:
	dm_deferred_set_destroy(pool->shared_read_ds);
bad_shared_read_ds:
	destroy_workqueue(pool->wq);
bad_wq:
	dm_kcopyd_client_destroy(pool->copier);
bad_kcopyd_client:
	dm_bio_prison_destroy(pool->prison);
bad_prison:
	kfree(pool);
bad_pool:
	if (dm_pool_metadata_close(pmd))
		DMWARN("%s: dm_pool_metadata_close() failed.", __func__);

	return err_p;
}

static void __pool_inc(struct pool *pool)
{
	BUG_ON(!mutex_is_locked(&dm_thin_pool_table.mutex));
	pool->ref_count++;
}

static void __pool_dec(struct pool *pool)
{
	BUG_ON(!mutex_is_locked(&dm_thin_pool_table.mutex));
	BUG_ON(!pool->ref_count);
	if (!--pool->ref_count)
		__pool_destroy(pool);
}

static struct pool *__pool_find(struct mapped_device *pool_md,
				struct block_device *metadata_dev,
				unsigned long block_size, int read_only,
				char **error, int *created)
{
	struct pool *pool = __pool_table_lookup_metadata_dev(metadata_dev);

	if (pool) {
		if (pool->pool_md != pool_md) {
			*error = "metadata device already in use by a pool";
			return ERR_PTR(-EBUSY);
		}
		__pool_inc(pool);

	} else {
		pool = __pool_table_lookup(pool_md);
		if (pool) {
			if (pool->md_dev != metadata_dev) {
				*error = "different pool cannot replace a pool";
				return ERR_PTR(-EINVAL);
			}
			__pool_inc(pool);

		} else {
			pool = pool_create(pool_md, metadata_dev, block_size, read_only, error);
			*created = 1;
		}
	}

	return pool;
}

/*----------------------------------------------------------------
 * Pool target methods
 *--------------------------------------------------------------*/
static void pool_dtr(struct dm_target *ti)
{
	struct pool_c *pt = ti->private;

	mutex_lock(&dm_thin_pool_table.mutex);

	unbind_control_target(pt->pool, ti);
	__pool_dec(pt->pool);
	dm_put_device(ti, pt->metadata_dev);
	dm_put_device(ti, pt->data_dev);
	kfree(pt);

	mutex_unlock(&dm_thin_pool_table.mutex);
}

static int parse_pool_features(struct dm_arg_set *as, struct pool_features *pf,
			       struct dm_target *ti)
{
	int r;
	unsigned argc;
	const char *arg_name;

	static struct dm_arg _args[] = {
		{0, 3, "Invalid number of pool feature arguments"},
	};

	/*
	 * No feature arguments supplied.
	 */
	if (!as->argc)
		return 0;

	r = dm_read_arg_group(_args, as, &argc, &ti->error);
	if (r)
		return -EINVAL;

	while (argc && !r) {
		arg_name = dm_shift_arg(as);
		argc--;

		if (!strcasecmp(arg_name, "skip_block_zeroing"))
			pf->zero_new_blocks = false;

		else if (!strcasecmp(arg_name, "ignore_discard"))
			pf->discard_enabled = false;

		else if (!strcasecmp(arg_name, "no_discard_passdown"))
			pf->discard_passdown = false;

		else if (!strcasecmp(arg_name, "read_only"))
			pf->mode = PM_READ_ONLY;

		else {
			ti->error = "Unrecognised pool feature requested";
			r = -EINVAL;
			break;
		}
	}

	return r;
}

/*
 * thin-pool <metadata dev> <data dev>
 *	     <data block size (sectors)>
 *	     <low water mark (blocks)>
 *	     [<#feature args> [<arg>]*]
 *
 * Optional feature arguments are:
 *	     skip_block_zeroing: skips the zeroing of newly-provisioned blocks.
 *	     ignore_discard: disable discard
 *	     no_discard_passdown: don't pass discards down to the data device
 */
static int pool_ctr(struct dm_target *ti, unsigned argc, char **argv)
{
	int r, pool_created = 0;
	struct pool_c *pt;
	struct pool *pool;
	struct pool_features pf;
	struct dm_arg_set as;
	struct dm_dev *data_dev;
	unsigned long block_size;
	dm_block_t low_water_blocks;
	struct dm_dev *metadata_dev;
	sector_t metadata_dev_size;
	char b[BDEVNAME_SIZE];

	/*
	 * FIXME Remove validation from scope of lock.
	 */
	mutex_lock(&dm_thin_pool_table.mutex);

	if (argc < 4) {
		ti->error = "Invalid argument count";
		r = -EINVAL;
		goto out_unlock;
	}
	as.argc = argc;
	as.argv = argv;

	r = dm_get_device(ti, argv[0], FMODE_READ | FMODE_WRITE, &metadata_dev);
	if (r) {
		ti->error = "Error opening metadata block device";
		goto out_unlock;
	}

	metadata_dev_size = i_size_read(metadata_dev->bdev->bd_inode) >> SECTOR_SHIFT;
	if (metadata_dev_size > THIN_METADATA_MAX_SECTORS_WARNING)
		DMWARN("Metadata device %s is larger than %u sectors: excess space will not be used.",
		       bdevname(metadata_dev->bdev, b), THIN_METADATA_MAX_SECTORS);

	r = dm_get_device(ti, argv[1], FMODE_READ | FMODE_WRITE, &data_dev);
	if (r) {
		ti->error = "Error getting data device";
		goto out_metadata;
	}

	if (kstrtoul(argv[2], 10, &block_size) || !block_size ||
	    block_size < DATA_DEV_BLOCK_SIZE_MIN_SECTORS ||
	    block_size > DATA_DEV_BLOCK_SIZE_MAX_SECTORS ||
	    block_size & (DATA_DEV_BLOCK_SIZE_MIN_SECTORS - 1)) {
		ti->error = "Invalid block size";
		r = -EINVAL;
		goto out;
	}

	if (kstrtoull(argv[3], 10, (unsigned long long *)&low_water_blocks)) {
		ti->error = "Invalid low water mark";
		r = -EINVAL;
		goto out;
	}

	/*
	 * Set default pool features.
	 */
	pool_features_init(&pf);

	dm_consume_args(&as, 4);
	r = parse_pool_features(&as, &pf, ti);
	if (r)
		goto out;

	pt = kzalloc(sizeof(*pt), GFP_KERNEL);
	if (!pt) {
		r = -ENOMEM;
		goto out;
	}

	pool = __pool_find(dm_table_get_md(ti->table), metadata_dev->bdev,
			   block_size, pf.mode == PM_READ_ONLY, &ti->error, &pool_created);
	if (IS_ERR(pool)) {
		r = PTR_ERR(pool);
		goto out_free_pt;
	}

	/*
	 * 'pool_created' reflects whether this is the first table load.
	 * Top level discard support is not allowed to be changed after
	 * initial load.  This would require a pool reload to trigger thin
	 * device changes.
	 */
	if (!pool_created && pf.discard_enabled != pool->pf.discard_enabled) {
		ti->error = "Discard support cannot be disabled once enabled";
		r = -EINVAL;
		goto out_flags_changed;
	}

	pt->pool = pool;
	pt->ti = ti;
	pt->metadata_dev = metadata_dev;
	pt->data_dev = data_dev;
	pt->low_water_blocks = low_water_blocks;
	pt->adjusted_pf = pt->requested_pf = pf;
	ti->num_flush_requests = 1;

	/*
	 * Only need to enable discards if the pool should pass
	 * them down to the data device.  The thin device's discard
	 * processing will cause mappings to be removed from the btree.
	 */
	if (pf.discard_enabled && pf.discard_passdown) {
		ti->num_discard_requests = 1;

		/*
		 * Setting 'discards_supported' circumvents the normal
		 * stacking of discard limits (this keeps the pool and
		 * thin devices' discard limits consistent).
		 */
		ti->discards_supported = true;
		ti->discard_zeroes_data_unsupported = true;
	}
	ti->private = pt;

	pt->callbacks.congested_fn = pool_is_congested;
	dm_table_add_target_callbacks(ti->table, &pt->callbacks);

	mutex_unlock(&dm_thin_pool_table.mutex);

	return 0;

out_flags_changed:
	__pool_dec(pool);
out_free_pt:
	kfree(pt);
out:
	dm_put_device(ti, data_dev);
out_metadata:
	dm_put_device(ti, metadata_dev);
out_unlock:
	mutex_unlock(&dm_thin_pool_table.mutex);

	return r;
}

static int pool_map(struct dm_target *ti, struct bio *bio)
{
	int r;
	struct pool_c *pt = ti->private;
	struct pool *pool = pt->pool;
	unsigned long flags;

	/*
	 * As this is a singleton target, ti->begin is always zero.
	 */
	spin_lock_irqsave(&pool->lock, flags);
	bio->bi_bdev = pt->data_dev->bdev;
	r = DM_MAPIO_REMAPPED;
	spin_unlock_irqrestore(&pool->lock, flags);

	return r;
}

/*
 * Retrieves the number of blocks of the data device from
 * the superblock and compares it to the actual device size,
 * thus resizing the data device in case it has grown.
 *
 * This both copes with opening preallocated data devices in the ctr
 * being followed by a resume
 * -and-
 * calling the resume method individually after userspace has
 * grown the data device in reaction to a table event.
 */
static int pool_preresume(struct dm_target *ti)
{
	int r;
	struct pool_c *pt = ti->private;
	struct pool *pool = pt->pool;
	sector_t data_size = ti->len;
	dm_block_t sb_data_size;

	/*
	 * Take control of the pool object.
	 */
	r = bind_control_target(pool, ti);
	if (r)
		return r;

	(void) sector_div(data_size, pool->sectors_per_block);

	r = dm_pool_get_data_dev_size(pool->pmd, &sb_data_size);
	if (r) {
		DMERR("failed to retrieve data device size");
		return r;
	}

	if (data_size < sb_data_size) {
		DMERR("pool target too small, is %llu blocks (expected %llu)",
		      (unsigned long long)data_size, sb_data_size);
		return -EINVAL;

	} else if (data_size > sb_data_size) {
		r = dm_pool_resize_data_dev(pool->pmd, data_size);
		if (r) {
			DMERR("failed to resize data device");
			/* FIXME Stricter than necessary: Rollback transaction instead here */
			set_pool_mode(pool, PM_READ_ONLY);
			return r;
		}

		(void) commit_or_fallback(pool);
	}

	return 0;
}

static void pool_resume(struct dm_target *ti)
{
	struct pool_c *pt = ti->private;
	struct pool *pool = pt->pool;
	unsigned long flags;

	spin_lock_irqsave(&pool->lock, flags);
	pool->low_water_triggered = 0;
	pool->no_free_space = 0;
	__requeue_bios(pool);
	spin_unlock_irqrestore(&pool->lock, flags);

	do_waker(&pool->waker.work);
}

static void pool_postsuspend(struct dm_target *ti)
{
	struct pool_c *pt = ti->private;
	struct pool *pool = pt->pool;

	cancel_delayed_work(&pool->waker);
	flush_workqueue(pool->wq);
	(void) commit_or_fallback(pool);
}

static int check_arg_count(unsigned argc, unsigned args_required)
{
	if (argc != args_required) {
		DMWARN("Message received with %u arguments instead of %u.",
		       argc, args_required);
		return -EINVAL;
	}

	return 0;
}

static int read_dev_id(char *arg, dm_thin_id *dev_id, int warning)
{
	if (!kstrtoull(arg, 10, (unsigned long long *)dev_id) &&
	    *dev_id <= MAX_DEV_ID)
		return 0;

	if (warning)
		DMWARN("Message received with invalid device id: %s", arg);

	return -EINVAL;
}

static int process_create_thin_mesg(unsigned argc, char **argv, struct pool *pool)
{
	dm_thin_id dev_id;
	int r;

	r = check_arg_count(argc, 2);
	if (r)
		return r;

	r = read_dev_id(argv[1], &dev_id, 1);
	if (r)
		return r;

	r = dm_pool_create_thin(pool->pmd, dev_id);
	if (r) {
		DMWARN("Creation of new thinly-provisioned device with id %s failed.",
		       argv[1]);
		return r;
	}

	return 0;
}

static int process_create_snap_mesg(unsigned argc, char **argv, struct pool *pool)
{
	dm_thin_id dev_id;
	dm_thin_id origin_dev_id;
	int r;

	r = check_arg_count(argc, 3);
	if (r)
		return r;

	r = read_dev_id(argv[1], &dev_id, 1);
	if (r)
		return r;

	r = read_dev_id(argv[2], &origin_dev_id, 1);
	if (r)
		return r;

	r = dm_pool_create_snap(pool->pmd, dev_id, origin_dev_id);
	if (r) {
		DMWARN("Creation of new snapshot %s of device %s failed.",
		       argv[1], argv[2]);
		return r;
	}

	return 0;
}

static int process_delete_mesg(unsigned argc, char **argv, struct pool *pool)
{
	dm_thin_id dev_id;
	int r;

	r = check_arg_count(argc, 2);
	if (r)
		return r;

	r = read_dev_id(argv[1], &dev_id, 1);
	if (r)
		return r;

	r = dm_pool_delete_thin_device(pool->pmd, dev_id);
	if (r)
		DMWARN("Deletion of thin device %s failed.", argv[1]);

	return r;
}

static int process_set_transaction_id_mesg(unsigned argc, char **argv, struct pool *pool)
{
	dm_thin_id old_id, new_id;
	int r;

	r = check_arg_count(argc, 3);
	if (r)
		return r;

	if (kstrtoull(argv[1], 10, (unsigned long long *)&old_id)) {
		DMWARN("set_transaction_id message: Unrecognised id %s.", argv[1]);
		return -EINVAL;
	}

	if (kstrtoull(argv[2], 10, (unsigned long long *)&new_id)) {
		DMWARN("set_transaction_id message: Unrecognised new id %s.", argv[2]);
		return -EINVAL;
	}

	r = dm_pool_set_metadata_transaction_id(pool->pmd, old_id, new_id);
	if (r) {
		DMWARN("Failed to change transaction id from %s to %s.",
		       argv[1], argv[2]);
		return r;
	}

	return 0;
}

static int process_reserve_metadata_snap_mesg(unsigned argc, char **argv, struct pool *pool)
{
	int r;

	r = check_arg_count(argc, 1);
	if (r)
		return r;

	(void) commit_or_fallback(pool);

	r = dm_pool_reserve_metadata_snap(pool->pmd);
	if (r)
		DMWARN("reserve_metadata_snap message failed.");

	return r;
}

static int process_release_metadata_snap_mesg(unsigned argc, char **argv, struct pool *pool)
{
	int r;

	r = check_arg_count(argc, 1);
	if (r)
		return r;

	r = dm_pool_release_metadata_snap(pool->pmd);
	if (r)
		DMWARN("release_metadata_snap message failed.");

	return r;
}

/*
 * Messages supported:
 *   create_thin	<dev_id>
 *   create_snap	<dev_id> <origin_id>
 *   delete		<dev_id>
 *   trim		<dev_id> <new_size_in_sectors>
 *   set_transaction_id <current_trans_id> <new_trans_id>
 *   reserve_metadata_snap
 *   release_metadata_snap
 */
static int pool_message(struct dm_target *ti, unsigned argc, char **argv)
{
	int r = -EINVAL;
	struct pool_c *pt = ti->private;
	struct pool *pool = pt->pool;

	if (!strcasecmp(argv[0], "create_thin"))
		r = process_create_thin_mesg(argc, argv, pool);

	else if (!strcasecmp(argv[0], "create_snap"))
		r = process_create_snap_mesg(argc, argv, pool);

	else if (!strcasecmp(argv[0], "delete"))
		r = process_delete_mesg(argc, argv, pool);

	else if (!strcasecmp(argv[0], "set_transaction_id"))
		r = process_set_transaction_id_mesg(argc, argv, pool);

	else if (!strcasecmp(argv[0], "reserve_metadata_snap"))
		r = process_reserve_metadata_snap_mesg(argc, argv, pool);

	else if (!strcasecmp(argv[0], "release_metadata_snap"))
		r = process_release_metadata_snap_mesg(argc, argv, pool);

	else
		DMWARN("Unrecognised thin pool target message received: %s", argv[0]);

	if (!r)
		(void) commit_or_fallback(pool);

	return r;
}

static void emit_flags(struct pool_features *pf, char *result,
		       unsigned sz, unsigned maxlen)
{
	unsigned count = !pf->zero_new_blocks + !pf->discard_enabled +
		!pf->discard_passdown + (pf->mode == PM_READ_ONLY);
	DMEMIT("%u ", count);

	if (!pf->zero_new_blocks)
		DMEMIT("skip_block_zeroing ");

	if (!pf->discard_enabled)
		DMEMIT("ignore_discard ");

	if (!pf->discard_passdown)
		DMEMIT("no_discard_passdown ");

	if (pf->mode == PM_READ_ONLY)
		DMEMIT("read_only ");
}

/*
 * Status line is:
 *    <transaction id> <used metadata sectors>/<total metadata sectors>
 *    <used data sectors>/<total data sectors> <held metadata root>
 */
static int pool_status(struct dm_target *ti, status_type_t type,
		       unsigned status_flags, char *result, unsigned maxlen)
{
	int r;
	unsigned sz = 0;
	uint64_t transaction_id;
	dm_block_t nr_free_blocks_data;
	dm_block_t nr_free_blocks_metadata;
	dm_block_t nr_blocks_data;
	dm_block_t nr_blocks_metadata;
	dm_block_t held_root;
	char buf[BDEVNAME_SIZE];
	char buf2[BDEVNAME_SIZE];
	struct pool_c *pt = ti->private;
	struct pool *pool = pt->pool;

	switch (type) {
	case STATUSTYPE_INFO:
		if (get_pool_mode(pool) == PM_FAIL) {
			DMEMIT("Fail");
			break;
		}

		/* Commit to ensure statistics aren't out-of-date */
		if (!(status_flags & DM_STATUS_NOFLUSH_FLAG) && !dm_suspended(ti))
			(void) commit_or_fallback(pool);

		r = dm_pool_get_metadata_transaction_id(pool->pmd,
							&transaction_id);
		if (r)
			return r;

		r = dm_pool_get_free_metadata_block_count(pool->pmd,
							  &nr_free_blocks_metadata);
		if (r)
			return r;

		r = dm_pool_get_metadata_dev_size(pool->pmd, &nr_blocks_metadata);
		if (r)
			return r;

		r = dm_pool_get_free_block_count(pool->pmd,
						 &nr_free_blocks_data);
		if (r)
			return r;

		r = dm_pool_get_data_dev_size(pool->pmd, &nr_blocks_data);
		if (r)
			return r;

		r = dm_pool_get_metadata_snap(pool->pmd, &held_root);
		if (r)
			return r;

		DMEMIT("%llu %llu/%llu %llu/%llu ",
		       (unsigned long long)transaction_id,
		       (unsigned long long)(nr_blocks_metadata - nr_free_blocks_metadata),
		       (unsigned long long)nr_blocks_metadata,
		       (unsigned long long)(nr_blocks_data - nr_free_blocks_data),
		       (unsigned long long)nr_blocks_data);

		if (held_root)
			DMEMIT("%llu ", held_root);
		else
			DMEMIT("- ");

		if (pool->pf.mode == PM_READ_ONLY)
			DMEMIT("ro ");
		else
			DMEMIT("rw ");

		if (pool->pf.discard_enabled && pool->pf.discard_passdown)
			DMEMIT("discard_passdown");
		else
			DMEMIT("no_discard_passdown");

		break;

	case STATUSTYPE_TABLE:
		DMEMIT("%s %s %lu %llu ",
		       format_dev_t(buf, pt->metadata_dev->bdev->bd_dev),
		       format_dev_t(buf2, pt->data_dev->bdev->bd_dev),
		       (unsigned long)pool->sectors_per_block,
		       (unsigned long long)pt->low_water_blocks);
		emit_flags(&pt->requested_pf, result, sz, maxlen);
		break;
	}

	return 0;
}

static int pool_iterate_devices(struct dm_target *ti,
				iterate_devices_callout_fn fn, void *data)
{
	struct pool_c *pt = ti->private;

	return fn(ti, pt->data_dev, 0, ti->len, data);
}

static int pool_merge(struct dm_target *ti, struct bvec_merge_data *bvm,
		      struct bio_vec *biovec, int max_size)
{
	struct pool_c *pt = ti->private;
	struct request_queue *q = bdev_get_queue(pt->data_dev->bdev);

	if (!q->merge_bvec_fn)
		return max_size;

	bvm->bi_bdev = pt->data_dev->bdev;

	return min(max_size, q->merge_bvec_fn(q, bvm, biovec));
}

static bool block_size_is_power_of_two(struct pool *pool)
{
	return pool->sectors_per_block_shift >= 0;
}

static void set_discard_limits(struct pool_c *pt, struct queue_limits *limits)
{
	struct pool *pool = pt->pool;
	struct queue_limits *data_limits;

	limits->max_discard_sectors = pool->sectors_per_block;

	/*
	 * discard_granularity is just a hint, and not enforced.
	 */
	if (pt->adjusted_pf.discard_passdown) {
		data_limits = &bdev_get_queue(pt->data_dev->bdev)->limits;
		limits->discard_granularity = data_limits->discard_granularity;
	} else if (block_size_is_power_of_two(pool))
		limits->discard_granularity = pool->sectors_per_block << SECTOR_SHIFT;
	else
		/*
		 * Use largest power of 2 that is a factor of sectors_per_block
		 * but at least DATA_DEV_BLOCK_SIZE_MIN_SECTORS.
		 */
		limits->discard_granularity = max(1 << (ffs(pool->sectors_per_block) - 1),
						  DATA_DEV_BLOCK_SIZE_MIN_SECTORS) << SECTOR_SHIFT;
}

static void pool_io_hints(struct dm_target *ti, struct queue_limits *limits)
{
	struct pool_c *pt = ti->private;
	struct pool *pool = pt->pool;

	blk_limits_io_min(limits, 0);
	blk_limits_io_opt(limits, pool->sectors_per_block << SECTOR_SHIFT);

	/*
	 * pt->adjusted_pf is a staging area for the actual features to use.
	 * They get transferred to the live pool in bind_control_target()
	 * called from pool_preresume().
	 */
	if (!pt->adjusted_pf.discard_enabled)
		return;

	disable_passdown_if_not_supported(pt);

	set_discard_limits(pt, limits);
}

static struct target_type pool_target = {
	.name = "thin-pool",
	.features = DM_TARGET_SINGLETON | DM_TARGET_ALWAYS_WRITEABLE |
		    DM_TARGET_IMMUTABLE,
	.version = {1, 5, 0},
	.module = THIS_MODULE,
	.ctr = pool_ctr,
	.dtr = pool_dtr,
	.map = pool_map,
	.postsuspend = pool_postsuspend,
	.preresume = pool_preresume,
	.resume = pool_resume,
	.message = pool_message,
	.status = pool_status,
	.merge = pool_merge,
	.iterate_devices = pool_iterate_devices,
	.io_hints = pool_io_hints,
};

/*----------------------------------------------------------------
 * Thin target methods
 *--------------------------------------------------------------*/
static void thin_dtr(struct dm_target *ti)
{
	struct thin_c *tc = ti->private;

	mutex_lock(&dm_thin_pool_table.mutex);

	__pool_dec(tc->pool);
	dm_pool_close_thin_device(tc->td);
	dm_put_device(ti, tc->pool_dev);
	if (tc->origin_dev)
		dm_put_device(ti, tc->origin_dev);
	kfree(tc);

	mutex_unlock(&dm_thin_pool_table.mutex);
}

/*
 * Thin target parameters:
 *
 * <pool_dev> <dev_id> [origin_dev]
 *
 * pool_dev: the path to the pool (eg, /dev/mapper/my_pool)
 * dev_id: the internal device identifier
 * origin_dev: a device external to the pool that should act as the origin
 *
 * If the pool device has discards disabled, they get disabled for the thin
 * device as well.
 */
static int thin_ctr(struct dm_target *ti, unsigned argc, char **argv)
{
	int r;
	struct thin_c *tc;
	struct dm_dev *pool_dev, *origin_dev;
	struct mapped_device *pool_md;

	mutex_lock(&dm_thin_pool_table.mutex);

	if (argc != 2 && argc != 3) {
		ti->error = "Invalid argument count";
		r = -EINVAL;
		goto out_unlock;
	}

	tc = ti->private = kzalloc(sizeof(*tc), GFP_KERNEL);
	if (!tc) {
		ti->error = "Out of memory";
		r = -ENOMEM;
		goto out_unlock;
	}

	if (argc == 3) {
		r = dm_get_device(ti, argv[2], FMODE_READ, &origin_dev);
		if (r) {
			ti->error = "Error opening origin device";
			goto bad_origin_dev;
		}
		tc->origin_dev = origin_dev;
	}

	r = dm_get_device(ti, argv[0], dm_table_get_mode(ti->table), &pool_dev);
	if (r) {
		ti->error = "Error opening pool device";
		goto bad_pool_dev;
	}
	tc->pool_dev = pool_dev;

	if (read_dev_id(argv[1], (unsigned long long *)&tc->dev_id, 0)) {
		ti->error = "Invalid device id";
		r = -EINVAL;
		goto bad_common;
	}

	pool_md = dm_get_md(tc->pool_dev->bdev->bd_dev);
	if (!pool_md) {
		ti->error = "Couldn't get pool mapped device";
		r = -EINVAL;
		goto bad_common;
	}

	tc->pool = __pool_table_lookup(pool_md);
	if (!tc->pool) {
		ti->error = "Couldn't find pool object";
		r = -EINVAL;
		goto bad_pool_lookup;
	}
	__pool_inc(tc->pool);

	if (get_pool_mode(tc->pool) == PM_FAIL) {
		ti->error = "Couldn't open thin device, Pool is in fail mode";
		goto bad_thin_open;
	}

	r = dm_pool_open_thin_device(tc->pool->pmd, tc->dev_id, &tc->td);
	if (r) {
		ti->error = "Couldn't open thin internal device";
		goto bad_thin_open;
	}

	r = dm_set_target_max_io_len(ti, tc->pool->sectors_per_block);
	if (r)
		goto bad_thin_open;

	spin_lock_init(&tc->lock);

	ti->num_flush_requests = 1;
	ti->flush_supported = true;
	ti->per_request_data = sizeof(struct dm_thin_endio_hook);

	/* In case the pool supports discards, pass them on. */
	if (tc->pool->pf.discard_enabled) {
		ti->discards_supported = true;
		ti->num_discard_requests = 1;
		ti->discard_zeroes_data_unsupported = true;
		/* Discard requests must be split on a block boundary */
		ti->split_discard_requests = true;
	}

	dm_put(pool_md);

	mutex_unlock(&dm_thin_pool_table.mutex);

	return 0;

bad_thin_open:
	__pool_dec(tc->pool);
bad_pool_lookup:
	dm_put(pool_md);
bad_common:
	dm_put_device(ti, tc->pool_dev);
bad_pool_dev:
	if (tc->origin_dev)
		dm_put_device(ti, tc->origin_dev);
bad_origin_dev:
	kfree(tc);
out_unlock:
	mutex_unlock(&dm_thin_pool_table.mutex);

	return r;
}

static int thin_map(struct dm_target *ti, struct bio *bio)
{
	bio->bi_sector = dm_target_offset(ti, bio->bi_sector);

	return thin_bio_map(ti, bio);
}

static int thin_endio(struct dm_target *ti, struct bio *bio, int err)
{
	unsigned long flags;
	struct dm_thin_endio_hook *h = dm_bio_get_per_request_data(bio, sizeof(struct dm_thin_endio_hook));
	struct list_head work;
	struct dm_thin_new_mapping *m, *tmp;
	struct pool *pool = h->tc->pool;

	if (h->shared_read_entry) {
		INIT_LIST_HEAD(&work);
		dm_deferred_entry_dec(h->shared_read_entry, &work);

		spin_lock_irqsave(&pool->lock, flags);
		list_for_each_entry_safe(m, tmp, &work, list) {
			list_del(&m->list);
			m->quiesced = 1;
			__maybe_add_mapping(m);
		}
		spin_unlock_irqrestore(&pool->lock, flags);
	}

	if (h->all_io_entry) {
		INIT_LIST_HEAD(&work);
		dm_deferred_entry_dec(h->all_io_entry, &work);
		if (!list_empty(&work)) {
			spin_lock_irqsave(&pool->lock, flags);
			list_for_each_entry_safe(m, tmp, &work, list)
				list_add(&m->list, &pool->prepared_discards);
			spin_unlock_irqrestore(&pool->lock, flags);
			wake_worker(pool);
		}
	}

	return 0;
}

static void thin_postsuspend(struct dm_target *ti)
{
	if (dm_noflush_suspending(ti))
		requeue_io((struct thin_c *)ti->private);
}

/*
 * <nr mapped sectors> <highest mapped sector>
 */
static int thin_status(struct dm_target *ti, status_type_t type,
		       unsigned status_flags, char *result, unsigned maxlen)
{
	int r;
	ssize_t sz = 0;
	dm_block_t mapped, highest;
	char buf[BDEVNAME_SIZE];
	struct thin_c *tc = ti->private;

	if (get_pool_mode(tc->pool) == PM_FAIL) {
		DMEMIT("Fail");
		return 0;
	}

	if (!tc->td)
		DMEMIT("-");
	else {
		switch (type) {
		case STATUSTYPE_INFO:
			r = dm_thin_get_mapped_count(tc->td, &mapped);
			if (r)
				return r;

			r = dm_thin_get_highest_mapped_block(tc->td, &highest);
			if (r < 0)
				return r;

			DMEMIT("%llu ", mapped * tc->pool->sectors_per_block);
			if (r)
				DMEMIT("%llu", ((highest + 1) *
						tc->pool->sectors_per_block) - 1);
			else
				DMEMIT("-");
			break;

		case STATUSTYPE_TABLE:
			DMEMIT("%s %lu",
			       format_dev_t(buf, tc->pool_dev->bdev->bd_dev),
			       (unsigned long) tc->dev_id);
			if (tc->origin_dev)
				DMEMIT(" %s", format_dev_t(buf, tc->origin_dev->bdev->bd_dev));
			break;
		}
	}

	return 0;
}

static int thin_iterate_devices(struct dm_target *ti,
				iterate_devices_callout_fn fn, void *data)
{
	sector_t blocks;
	struct thin_c *tc = ti->private;
	struct pool *pool = tc->pool;

	/*
	 * We can't call dm_pool_get_data_dev_size() since that blocks.  So
	 * we follow a more convoluted path through to the pool's target.
	 */
	if (!pool->ti)
		return 0;	/* nothing is bound */

	blocks = pool->ti->len;
	(void) sector_div(blocks, pool->sectors_per_block);
	if (blocks)
		return fn(ti, tc->pool_dev, 0, pool->sectors_per_block * blocks, data);

	return 0;
}

/*
 * A thin device always inherits its queue limits from its pool.
 */
static void thin_io_hints(struct dm_target *ti, struct queue_limits *limits)
{
	struct thin_c *tc = ti->private;

	*limits = bdev_get_queue(tc->pool_dev->bdev)->limits;
}

static struct target_type thin_target = {
	.name = "thin",
	.version = {1, 5, 0},
	.module	= THIS_MODULE,
	.ctr = thin_ctr,
	.dtr = thin_dtr,
	.map = thin_map,
	.end_io = thin_endio,
	.postsuspend = thin_postsuspend,
	.status = thin_status,
	.iterate_devices = thin_iterate_devices,
	.io_hints = thin_io_hints,
};

/*----------------------------------------------------------------*/

static int __init dm_thin_init(void)
{
	int r;

	pool_table_init();

	r = dm_register_target(&thin_target);
	if (r)
		return r;

	r = dm_register_target(&pool_target);
	if (r)
		goto bad_pool_target;

	r = -ENOMEM;

	_new_mapping_cache = KMEM_CACHE(dm_thin_new_mapping, 0);
	if (!_new_mapping_cache)
		goto bad_new_mapping_cache;

	return 0;

bad_new_mapping_cache:
	dm_unregister_target(&pool_target);
bad_pool_target:
	dm_unregister_target(&thin_target);

	return r;
}

static void dm_thin_exit(void)
{
	dm_unregister_target(&thin_target);
	dm_unregister_target(&pool_target);

	kmem_cache_destroy(_new_mapping_cache);
}

module_init(dm_thin_init);
module_exit(dm_thin_exit);

MODULE_DESCRIPTION(DM_NAME " thin provisioning target");
MODULE_AUTHOR("Joe Thornber <dm-devel@redhat.com>");
MODULE_LICENSE("GPL");<|MERGE_RESOLUTION|>--- conflicted
+++ resolved
@@ -1199,16 +1199,8 @@
 			inc_all_io_entry(pool, bio);
 			cell_defer_no_holder(tc, cell);
 
-<<<<<<< HEAD
-		/*
-		 * We can release this cell now.  But there may be other
-		 * other bios in the cell from the thin_map function.
-		 */
-		cell_defer_no_holder(tc, cell);
-=======
 			remap_and_issue(tc, bio, lookup_result.block);
 		}
->>>>>>> 62c69445
 		break;
 
 	case -ENODATA:
