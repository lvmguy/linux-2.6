/*
 * Copyright (C) 2011-2012 Red Hat UK.
 *
 * This file is released under the GPL.
 */

#include "dm-thin-metadata.h"
<<<<<<< HEAD
#include "dm-bio-prison.h"
=======
>>>>>>> 726d8e5e
#include "dm.h"

#include <linux/device-mapper.h>
#include <linux/dm-io.h>
#include <linux/dm-kcopyd.h>
#include <linux/list.h>
#include <linux/init.h>
#include <linux/module.h>
#include <linux/slab.h>

#define	DM_MSG_PREFIX	"thin"

/*
 * Tunable constants
 */
#define ENDIO_HOOK_POOL_SIZE 1024
<<<<<<< HEAD
=======
#define DEFERRED_SET_SIZE 64
>>>>>>> 726d8e5e
#define MAPPING_POOL_SIZE 1024
#define PRISON_CELLS 1024
#define COMMIT_PERIOD HZ

/*
 * The block size of the device holding pool data must be
 * between 64KB and 1GB.
 */
#define DATA_DEV_BLOCK_SIZE_MIN_SECTORS (64 * 1024 >> SECTOR_SHIFT)
#define DATA_DEV_BLOCK_SIZE_MAX_SECTORS (1024 * 1024 * 1024 >> SECTOR_SHIFT)

/*
 * Device id is restricted to 24 bits.
 */
#define MAX_DEV_ID ((1 << 24) - 1)

/*
 * How do we handle breaking sharing of data blocks?
 * =================================================
 *
 * We use a standard copy-on-write btree to store the mappings for the
 * devices (note I'm talking about copy-on-write of the metadata here, not
 * the data).  When you take an internal snapshot you clone the root node
 * of the origin btree.  After this there is no concept of an origin or a
 * snapshot.  They are just two device trees that happen to point to the
 * same data blocks.
 *
 * When we get a write in we decide if it's to a shared data block using
 * some timestamp magic.  If it is, we have to break sharing.
 *
 * Let's say we write to a shared block in what was the origin.  The
 * steps are:
 *
 * i) plug io further to this physical block. (see bio_prison code).
 *
 * ii) quiesce any read io to that shared data block.  Obviously
 * including all devices that share this block.  (see deferred_set code)
 *
 * iii) copy the data block to a newly allocate block.  This step can be
 * missed out if the io covers the block. (schedule_copy).
 *
 * iv) insert the new mapping into the origin's btree
 * (process_prepared_mapping).  This act of inserting breaks some
 * sharing of btree nodes between the two devices.  Breaking sharing only
 * effects the btree of that specific device.  Btrees for the other
 * devices that share the block never change.  The btree for the origin
 * device as it was after the last commit is untouched, ie. we're using
 * persistent data structures in the functional programming sense.
 *
 * v) unplug io to this physical block, including the io that triggered
 * the breaking of sharing.
 *
 * Steps (ii) and (iii) occur in parallel.
 *
 * The metadata _doesn't_ need to be committed before the io continues.  We
 * get away with this because the io is always written to a _new_ block.
 * If there's a crash, then:
 *
 * - The origin mapping will point to the old origin block (the shared
 * one).  This will contain the data as it was before the io that triggered
 * the breaking of sharing came in.
 *
 * - The snap mapping still points to the old block.  As it would after
 * the commit.
 *
 * The downside of this scheme is the timestamp magic isn't perfect, and
 * will continue to think that data block in the snapshot device is shared
 * even after the write to the origin has broken sharing.  I suspect data
 * blocks will typically be shared by many different devices, so we're
 * breaking sharing n + 1 times, rather than n, where n is the number of
 * devices that reference this data block.  At the moment I think the
 * benefits far, far outweigh the disadvantages.
 */

/*----------------------------------------------------------------*/

/*
 * Key building.
 */
static void build_data_key(struct dm_thin_device *td,
			   dm_block_t b, struct cell_key *key)
{
	key->virtual = 0;
	key->dev = dm_thin_dev_id(td);
	key->block = b;
}

static void build_virtual_key(struct dm_thin_device *td, dm_block_t b,
			      struct cell_key *key)
{
	key->virtual = 1;
	key->dev = dm_thin_dev_id(td);
	key->block = b;
}

/*----------------------------------------------------------------*/

/*
 * A pool device ties together a metadata device and a data device.  It
 * also provides the interface for creating and destroying internal
 * devices.
 */
struct dm_thin_new_mapping;

/*
 * The pool runs in 3 modes.  Ordered in degraded order for comparisons.
 */
enum pool_mode {
	PM_WRITE,		/* metadata may be changed */
	PM_READ_ONLY,		/* metadata may not be changed */
	PM_FAIL,		/* all I/O fails */
};

struct pool_features {
	enum pool_mode mode;

	bool zero_new_blocks:1;
	bool discard_enabled:1;
	bool discard_passdown:1;
};

struct thin_c;
typedef void (*process_bio_fn)(struct thin_c *tc, struct bio *bio);
typedef void (*process_mapping_fn)(struct dm_thin_new_mapping *m);

struct pool {
	struct list_head list;
	struct dm_target *ti;	/* Only set if a pool target is bound */

	struct mapped_device *pool_md;
	struct block_device *md_dev;
	struct dm_pool_metadata *pmd;

	dm_block_t low_water_blocks;
	uint32_t sectors_per_block;
	int sectors_per_block_shift;

	struct pool_features pf;
	unsigned low_water_triggered:1;	/* A dm event has been sent */
	unsigned no_free_space:1;	/* A -ENOSPC warning has been issued */

	struct bio_prison *prison;
	struct dm_kcopyd_client *copier;

	struct workqueue_struct *wq;
	struct work_struct worker;
	struct delayed_work waker;

	unsigned long last_commit_jiffies;
	unsigned ref_count;

	spinlock_t lock;
	struct bio_list deferred_bios;
	struct bio_list deferred_flush_bios;
	struct list_head prepared_mappings;
	struct list_head prepared_discards;

	struct bio_list retry_on_resume_list;

	struct deferred_set *shared_read_ds;
	struct deferred_set *all_io_ds;

	struct dm_thin_new_mapping *next_mapping;
	mempool_t *mapping_pool;
	mempool_t *endio_hook_pool;

	process_bio_fn process_bio;
	process_bio_fn process_discard;

	process_mapping_fn process_prepared_mapping;
	process_mapping_fn process_prepared_discard;
};

static enum pool_mode get_pool_mode(struct pool *pool);
static void set_pool_mode(struct pool *pool, enum pool_mode mode);

/*
 * Target context for a pool.
 */
struct pool_c {
	struct dm_target *ti;
	struct pool *pool;
	struct dm_dev *data_dev;
	struct dm_dev *metadata_dev;
	struct dm_target_callbacks callbacks;

	dm_block_t low_water_blocks;
	struct pool_features requested_pf; /* Features requested during table load */
	struct pool_features adjusted_pf;  /* Features used after adjusting for constituent devices */
};

/*
 * Target context for a thin.
 */
struct thin_c {
	struct dm_dev *pool_dev;
	struct dm_dev *origin_dev;
	dm_thin_id dev_id;

	struct pool *pool;
	struct dm_thin_device *td;
};

/*----------------------------------------------------------------*/

/*
 * A global list of pools that uses a struct mapped_device as a key.
 */
static struct dm_thin_pool_table {
	struct mutex mutex;
	struct list_head pools;
} dm_thin_pool_table;

static void pool_table_init(void)
{
	mutex_init(&dm_thin_pool_table.mutex);
	INIT_LIST_HEAD(&dm_thin_pool_table.pools);
}

static void __pool_table_insert(struct pool *pool)
{
	BUG_ON(!mutex_is_locked(&dm_thin_pool_table.mutex));
	list_add(&pool->list, &dm_thin_pool_table.pools);
}

static void __pool_table_remove(struct pool *pool)
{
	BUG_ON(!mutex_is_locked(&dm_thin_pool_table.mutex));
	list_del(&pool->list);
}

static struct pool *__pool_table_lookup(struct mapped_device *md)
{
	struct pool *pool = NULL, *tmp;

	BUG_ON(!mutex_is_locked(&dm_thin_pool_table.mutex));

	list_for_each_entry(tmp, &dm_thin_pool_table.pools, list) {
		if (tmp->pool_md == md) {
			pool = tmp;
			break;
		}
	}

	return pool;
}

static struct pool *__pool_table_lookup_metadata_dev(struct block_device *md_dev)
{
	struct pool *pool = NULL, *tmp;

	BUG_ON(!mutex_is_locked(&dm_thin_pool_table.mutex));

	list_for_each_entry(tmp, &dm_thin_pool_table.pools, list) {
		if (tmp->md_dev == md_dev) {
			pool = tmp;
			break;
		}
	}

	return pool;
}

/*----------------------------------------------------------------*/

struct dm_thin_endio_hook {
	struct thin_c *tc;
	struct deferred_entry *shared_read_entry;
	struct deferred_entry *all_io_entry;
	struct dm_thin_new_mapping *overwrite_mapping;
};

static void __requeue_bio_list(struct thin_c *tc, struct bio_list *master)
{
	struct bio *bio;
	struct bio_list bios;

	bio_list_init(&bios);
	bio_list_merge(&bios, master);
	bio_list_init(master);

	while ((bio = bio_list_pop(&bios))) {
		struct dm_thin_endio_hook *h = dm_get_mapinfo(bio)->ptr;

		if (h->tc == tc)
			bio_endio(bio, DM_ENDIO_REQUEUE);
		else
			bio_list_add(master, bio);
	}
}

static void requeue_io(struct thin_c *tc)
{
	struct pool *pool = tc->pool;
	unsigned long flags;

	spin_lock_irqsave(&pool->lock, flags);
	__requeue_bio_list(tc, &pool->deferred_bios);
	__requeue_bio_list(tc, &pool->retry_on_resume_list);
	spin_unlock_irqrestore(&pool->lock, flags);
}

/*
 * This section of code contains the logic for processing a thin device's IO.
 * Much of the code depends on pool object resources (lists, workqueues, etc)
 * but most is exclusively called from the thin target rather than the thin-pool
 * target.
 */

static dm_block_t get_bio_block(struct thin_c *tc, struct bio *bio)
{
	sector_t block_nr = bio->bi_sector;

	if (tc->pool->sectors_per_block_shift < 0)
		(void) sector_div(block_nr, tc->pool->sectors_per_block);
	else
		block_nr >>= tc->pool->sectors_per_block_shift;

	return block_nr;
}

static void remap(struct thin_c *tc, struct bio *bio, dm_block_t block)
{
	struct pool *pool = tc->pool;
	sector_t bi_sector = bio->bi_sector;

	bio->bi_bdev = tc->pool_dev->bdev;
	if (tc->pool->sectors_per_block_shift < 0)
		bio->bi_sector = (block * pool->sectors_per_block) +
				 sector_div(bi_sector, pool->sectors_per_block);
	else
		bio->bi_sector = (block << pool->sectors_per_block_shift) |
				(bi_sector & (pool->sectors_per_block - 1));
}

static void remap_to_origin(struct thin_c *tc, struct bio *bio)
{
	bio->bi_bdev = tc->origin_dev->bdev;
}

static int bio_triggers_commit(struct thin_c *tc, struct bio *bio)
{
	return (bio->bi_rw & (REQ_FLUSH | REQ_FUA)) &&
		dm_thin_changed_this_transaction(tc->td);
}

static void issue(struct thin_c *tc, struct bio *bio)
{
	struct pool *pool = tc->pool;
	unsigned long flags;

	if (!bio_triggers_commit(tc, bio)) {
		generic_make_request(bio);
		return;
	}

	/*
	 * Complete bio with an error if earlier I/O caused changes to
	 * the metadata that can't be committed e.g, due to I/O errors
	 * on the metadata device.
	 */
	if (dm_thin_aborted_changes(tc->td)) {
		bio_io_error(bio);
		return;
	}

	/*
	 * Batch together any bios that trigger commits and then issue a
	 * single commit for them in process_deferred_bios().
	 */
	spin_lock_irqsave(&pool->lock, flags);
	bio_list_add(&pool->deferred_flush_bios, bio);
	spin_unlock_irqrestore(&pool->lock, flags);
}

static void remap_to_origin_and_issue(struct thin_c *tc, struct bio *bio)
{
	remap_to_origin(tc, bio);
	issue(tc, bio);
}

static void remap_and_issue(struct thin_c *tc, struct bio *bio,
			    dm_block_t block)
{
	remap(tc, bio, block);
	issue(tc, bio);
}

/*
 * wake_worker() is used when new work is queued and when pool_resume is
 * ready to continue deferred IO processing.
 */
static void wake_worker(struct pool *pool)
{
	queue_work(pool->wq, &pool->worker);
}

/*----------------------------------------------------------------*/

/*
 * Bio endio functions.
 */
struct dm_thin_new_mapping {
	struct list_head list;

	unsigned quiesced:1;
	unsigned prepared:1;
	unsigned pass_discard:1;

	struct thin_c *tc;
	dm_block_t virt_block;
	dm_block_t data_block;
	struct dm_bio_prison_cell *cell, *cell2;
	int err;

	/*
	 * If the bio covers the whole area of a block then we can avoid
	 * zeroing or copying.  Instead this bio is hooked.  The bio will
	 * still be in the cell, so care has to be taken to avoid issuing
	 * the bio twice.
	 */
	struct bio *bio;
	bio_end_io_t *saved_bi_end_io;
};

static void __maybe_add_mapping(struct dm_thin_new_mapping *m)
{
	struct pool *pool = m->tc->pool;

	if (m->quiesced && m->prepared) {
		list_add(&m->list, &pool->prepared_mappings);
		wake_worker(pool);
	}
}

static void copy_complete(int read_err, unsigned long write_err, void *context)
{
	unsigned long flags;
	struct dm_thin_new_mapping *m = context;
	struct pool *pool = m->tc->pool;

	m->err = read_err || write_err ? -EIO : 0;

	spin_lock_irqsave(&pool->lock, flags);
	m->prepared = 1;
	__maybe_add_mapping(m);
	spin_unlock_irqrestore(&pool->lock, flags);
}

static void overwrite_endio(struct bio *bio, int err)
{
	unsigned long flags;
	struct dm_thin_endio_hook *h = dm_get_mapinfo(bio)->ptr;
	struct dm_thin_new_mapping *m = h->overwrite_mapping;
	struct pool *pool = m->tc->pool;

	m->err = err;

	spin_lock_irqsave(&pool->lock, flags);
	m->prepared = 1;
	__maybe_add_mapping(m);
	spin_unlock_irqrestore(&pool->lock, flags);
}

/*----------------------------------------------------------------*/

/*
 * Workqueue.
 */

/*
 * Prepared mapping jobs.
 */

/*
 * This sends the bios in the cell back to the deferred_bios list.
 */
static void cell_defer(struct thin_c *tc, struct dm_bio_prison_cell *cell,
		       dm_block_t data_block)
{
	struct pool *pool = tc->pool;
	unsigned long flags;

	spin_lock_irqsave(&pool->lock, flags);
	cell_release(cell, &pool->deferred_bios);
	spin_unlock_irqrestore(&tc->pool->lock, flags);

	wake_worker(pool);
}

/*
 * Same as cell_defer above, except it omits one particular detainee,
 * a write bio that covers the block and has already been processed.
 */
static void cell_defer_except(struct thin_c *tc, struct dm_bio_prison_cell *cell)
{
	struct bio_list bios;
	struct pool *pool = tc->pool;
	unsigned long flags;

	bio_list_init(&bios);

	spin_lock_irqsave(&pool->lock, flags);
	cell_release_no_holder(cell, &pool->deferred_bios);
	spin_unlock_irqrestore(&pool->lock, flags);

	wake_worker(pool);
}

static void process_prepared_mapping_fail(struct dm_thin_new_mapping *m)
{
	if (m->bio)
		m->bio->bi_end_io = m->saved_bi_end_io;
	cell_error(m->cell);
	list_del(&m->list);
	mempool_free(m, m->tc->pool->mapping_pool);
}
static void process_prepared_mapping(struct dm_thin_new_mapping *m)
{
	struct thin_c *tc = m->tc;
	struct bio *bio;
	int r;

	bio = m->bio;
	if (bio)
		bio->bi_end_io = m->saved_bi_end_io;

	if (m->err) {
		cell_error(m->cell);
		goto out;
	}

	/*
	 * Commit the prepared block into the mapping btree.
	 * Any I/O for this block arriving after this point will get
	 * remapped to it directly.
	 */
	r = dm_thin_insert_block(tc->td, m->virt_block, m->data_block);
	if (r) {
		DMERR("dm_thin_insert_block() failed");
		cell_error(m->cell);
		goto out;
	}

	/*
	 * Release any bios held while the block was being provisioned.
	 * If we are processing a write bio that completely covers the block,
	 * we already processed it so can ignore it now when processing
	 * the bios in the cell.
	 */
	if (bio) {
		cell_defer_except(tc, m->cell);
		bio_endio(bio, 0);
	} else
		cell_defer(tc, m->cell, m->data_block);

out:
	list_del(&m->list);
	mempool_free(m, tc->pool->mapping_pool);
}

static void process_prepared_discard_fail(struct dm_thin_new_mapping *m)
{
	struct thin_c *tc = m->tc;

	bio_io_error(m->bio);
	cell_defer_except(tc, m->cell);
	cell_defer_except(tc, m->cell2);
	mempool_free(m, tc->pool->mapping_pool);
}

static void process_prepared_discard_passdown(struct dm_thin_new_mapping *m)
{
	struct thin_c *tc = m->tc;

	if (m->pass_discard)
		remap_and_issue(tc, m->bio, m->data_block);
	else
		bio_endio(m->bio, 0);

	cell_defer_except(tc, m->cell);
	cell_defer_except(tc, m->cell2);
	mempool_free(m, tc->pool->mapping_pool);
}

static void process_prepared_discard(struct dm_thin_new_mapping *m)
{
	int r;
	struct thin_c *tc = m->tc;

	r = dm_thin_remove_block(tc->td, m->virt_block);
	if (r)
		DMERR("dm_thin_remove_block() failed");

	process_prepared_discard_passdown(m);
}

static void process_prepared(struct pool *pool, struct list_head *head,
			     process_mapping_fn *fn)
{
	unsigned long flags;
	struct list_head maps;
	struct dm_thin_new_mapping *m, *tmp;

	INIT_LIST_HEAD(&maps);
	spin_lock_irqsave(&pool->lock, flags);
	list_splice_init(head, &maps);
	spin_unlock_irqrestore(&pool->lock, flags);

	list_for_each_entry_safe(m, tmp, &maps, list)
		(*fn)(m);
}

/*
 * Deferred bio jobs.
 */
static int io_overlaps_block(struct pool *pool, struct bio *bio)
{
	return bio->bi_size == (pool->sectors_per_block << SECTOR_SHIFT);
}

static int io_overwrites_block(struct pool *pool, struct bio *bio)
{
	return (bio_data_dir(bio) == WRITE) &&
		io_overlaps_block(pool, bio);
}

static void save_and_set_endio(struct bio *bio, bio_end_io_t **save,
			       bio_end_io_t *fn)
{
	*save = bio->bi_end_io;
	bio->bi_end_io = fn;
}

static int ensure_next_mapping(struct pool *pool)
{
	if (pool->next_mapping)
		return 0;

	pool->next_mapping = mempool_alloc(pool->mapping_pool, GFP_ATOMIC);

	return pool->next_mapping ? 0 : -ENOMEM;
}

static struct dm_thin_new_mapping *get_next_mapping(struct pool *pool)
{
	struct dm_thin_new_mapping *r = pool->next_mapping;

	BUG_ON(!pool->next_mapping);

	pool->next_mapping = NULL;

	return r;
}

static void schedule_copy(struct thin_c *tc, dm_block_t virt_block,
			  struct dm_dev *origin, dm_block_t data_origin,
			  dm_block_t data_dest,
			  struct dm_bio_prison_cell *cell, struct bio *bio)
{
	int r;
	struct pool *pool = tc->pool;
	struct dm_thin_new_mapping *m = get_next_mapping(pool);

	INIT_LIST_HEAD(&m->list);
	m->quiesced = 0;
	m->prepared = 0;
	m->tc = tc;
	m->virt_block = virt_block;
	m->data_block = data_dest;
	m->cell = cell;
	m->err = 0;
	m->bio = NULL;

	if (!ds_add_work(pool->shared_read_ds, &m->list))
		m->quiesced = 1;

	/*
	 * IO to pool_dev remaps to the pool target's data_dev.
	 *
	 * If the whole block of data is being overwritten, we can issue the
	 * bio immediately. Otherwise we use kcopyd to clone the data first.
	 */
	if (io_overwrites_block(pool, bio)) {
		struct dm_thin_endio_hook *h = dm_get_mapinfo(bio)->ptr;

		h->overwrite_mapping = m;
		m->bio = bio;
		save_and_set_endio(bio, &m->saved_bi_end_io, overwrite_endio);
		remap_and_issue(tc, bio, data_dest);
	} else {
		struct dm_io_region from, to;

		from.bdev = origin->bdev;
		from.sector = data_origin * pool->sectors_per_block;
		from.count = pool->sectors_per_block;

		to.bdev = tc->pool_dev->bdev;
		to.sector = data_dest * pool->sectors_per_block;
		to.count = pool->sectors_per_block;

		r = dm_kcopyd_copy(pool->copier, &from, 1, &to,
				   0, copy_complete, m);
		if (r < 0) {
			mempool_free(m, pool->mapping_pool);
			DMERR("dm_kcopyd_copy() failed");
			cell_error(cell);
		}
	}
}

static void schedule_internal_copy(struct thin_c *tc, dm_block_t virt_block,
				   dm_block_t data_origin, dm_block_t data_dest,
				   struct dm_bio_prison_cell *cell, struct bio *bio)
{
	schedule_copy(tc, virt_block, tc->pool_dev,
		      data_origin, data_dest, cell, bio);
}

static void schedule_external_copy(struct thin_c *tc, dm_block_t virt_block,
				   dm_block_t data_dest,
				   struct dm_bio_prison_cell *cell, struct bio *bio)
{
	schedule_copy(tc, virt_block, tc->origin_dev,
		      virt_block, data_dest, cell, bio);
}

static void schedule_zero(struct thin_c *tc, dm_block_t virt_block,
			  dm_block_t data_block, struct dm_bio_prison_cell *cell,
			  struct bio *bio)
{
	struct pool *pool = tc->pool;
	struct dm_thin_new_mapping *m = get_next_mapping(pool);

	INIT_LIST_HEAD(&m->list);
	m->quiesced = 1;
	m->prepared = 0;
	m->tc = tc;
	m->virt_block = virt_block;
	m->data_block = data_block;
	m->cell = cell;
	m->err = 0;
	m->bio = NULL;

	/*
	 * If the whole block of data is being overwritten or we are not
	 * zeroing pre-existing data, we can issue the bio immediately.
	 * Otherwise we use kcopyd to zero the data first.
	 */
	if (!pool->pf.zero_new_blocks)
		process_prepared_mapping(m);

	else if (io_overwrites_block(pool, bio)) {
		struct dm_thin_endio_hook *h = dm_get_mapinfo(bio)->ptr;

		h->overwrite_mapping = m;
		m->bio = bio;
		save_and_set_endio(bio, &m->saved_bi_end_io, overwrite_endio);
		remap_and_issue(tc, bio, data_block);
	} else {
		int r;
		struct dm_io_region to;

		to.bdev = tc->pool_dev->bdev;
		to.sector = data_block * pool->sectors_per_block;
		to.count = pool->sectors_per_block;

		r = dm_kcopyd_zero(pool->copier, 1, &to, 0, copy_complete, m);
		if (r < 0) {
			mempool_free(m, pool->mapping_pool);
			DMERR("dm_kcopyd_zero() failed");
			cell_error(cell);
		}
	}
}

static int commit(struct pool *pool)
{
	int r;

	r = dm_pool_commit_metadata(pool->pmd);
	if (r)
		DMERR("commit failed, error = %d", r);

	return r;
}

/*
 * A non-zero return indicates read_only or fail_io mode.
 * Many callers don't care about the return value.
 */
static int commit_or_fallback(struct pool *pool)
{
	int r;

	if (get_pool_mode(pool) != PM_WRITE)
		return -EINVAL;

	r = commit(pool);
	if (r)
		set_pool_mode(pool, PM_READ_ONLY);

	return r;
}

static int alloc_data_block(struct thin_c *tc, dm_block_t *result)
{
	int r;
	dm_block_t free_blocks;
	unsigned long flags;
	struct pool *pool = tc->pool;

	r = dm_pool_get_free_block_count(pool->pmd, &free_blocks);
	if (r)
		return r;

	if (free_blocks <= pool->low_water_blocks && !pool->low_water_triggered) {
		DMWARN("%s: reached low water mark, sending event.",
		       dm_device_name(pool->pool_md));
		spin_lock_irqsave(&pool->lock, flags);
		pool->low_water_triggered = 1;
		spin_unlock_irqrestore(&pool->lock, flags);
		dm_table_event(pool->ti->table);
	}

	if (!free_blocks) {
		if (pool->no_free_space)
			return -ENOSPC;
		else {
			/*
			 * Try to commit to see if that will free up some
			 * more space.
			 */
			(void) commit_or_fallback(pool);

			r = dm_pool_get_free_block_count(pool->pmd, &free_blocks);
			if (r)
				return r;

			/*
			 * If we still have no space we set a flag to avoid
			 * doing all this checking and return -ENOSPC.
			 */
			if (!free_blocks) {
				DMWARN("%s: no free space available.",
				       dm_device_name(pool->pool_md));
				spin_lock_irqsave(&pool->lock, flags);
				pool->no_free_space = 1;
				spin_unlock_irqrestore(&pool->lock, flags);
				return -ENOSPC;
			}
		}
	}

	r = dm_pool_alloc_data_block(pool->pmd, result);
	if (r)
		return r;

	return 0;
}

/*
 * If we have run out of space, queue bios until the device is
 * resumed, presumably after having been reloaded with more space.
 */
static void retry_on_resume(struct bio *bio)
{
	struct dm_thin_endio_hook *h = dm_get_mapinfo(bio)->ptr;
	struct thin_c *tc = h->tc;
	struct pool *pool = tc->pool;
	unsigned long flags;

	spin_lock_irqsave(&pool->lock, flags);
	bio_list_add(&pool->retry_on_resume_list, bio);
	spin_unlock_irqrestore(&pool->lock, flags);
}

static void no_space(struct dm_bio_prison_cell *cell)
{
	struct bio *bio;
	struct bio_list bios;

	bio_list_init(&bios);
	cell_release(cell, &bios);

	while ((bio = bio_list_pop(&bios)))
		retry_on_resume(bio);
}

static void process_discard(struct thin_c *tc, struct bio *bio)
{
	int r;
	unsigned long flags;
	struct pool *pool = tc->pool;
	struct dm_bio_prison_cell *cell, *cell2;
	struct cell_key key, key2;
	dm_block_t block = get_bio_block(tc, bio);
	struct dm_thin_lookup_result lookup_result;
	struct dm_thin_new_mapping *m;

	build_virtual_key(tc->td, block, &key);
	if (bio_detain(tc->pool->prison, &key, bio, &cell))
		return;

	r = dm_thin_find_block(tc->td, block, 1, &lookup_result);
	switch (r) {
	case 0:
		/*
		 * Check nobody is fiddling with this pool block.  This can
		 * happen if someone's in the process of breaking sharing
		 * on this block.
		 */
		build_data_key(tc->td, lookup_result.block, &key2);
		if (bio_detain(tc->pool->prison, &key2, bio, &cell2)) {
			cell_release_singleton(cell, bio);
			break;
		}

		if (io_overlaps_block(pool, bio)) {
			/*
			 * IO may still be going to the destination block.  We must
			 * quiesce before we can do the removal.
			 */
			m = get_next_mapping(pool);
			m->tc = tc;
			m->pass_discard = (!lookup_result.shared) && pool->pf.discard_passdown;
			m->virt_block = block;
			m->data_block = lookup_result.block;
			m->cell = cell;
			m->cell2 = cell2;
			m->err = 0;
			m->bio = bio;

			if (!ds_add_work(pool->all_io_ds, &m->list)) {
				spin_lock_irqsave(&pool->lock, flags);
				list_add(&m->list, &pool->prepared_discards);
				spin_unlock_irqrestore(&pool->lock, flags);
				wake_worker(pool);
			}
		} else {
			/*
			 * The DM core makes sure that the discard doesn't span
			 * a block boundary.  So we submit the discard of a
			 * partial block appropriately.
			 */
			cell_release_singleton(cell, bio);
			cell_release_singleton(cell2, bio);
			if ((!lookup_result.shared) && pool->pf.discard_passdown)
				remap_and_issue(tc, bio, lookup_result.block);
			else
				bio_endio(bio, 0);
		}
		break;

	case -ENODATA:
		/*
		 * It isn't provisioned, just forget it.
		 */
		cell_release_singleton(cell, bio);
		bio_endio(bio, 0);
		break;

	default:
		DMERR("discard: find block unexpectedly returned %d", r);
		cell_release_singleton(cell, bio);
		bio_io_error(bio);
		break;
	}
}

static void break_sharing(struct thin_c *tc, struct bio *bio, dm_block_t block,
			  struct cell_key *key,
			  struct dm_thin_lookup_result *lookup_result,
			  struct dm_bio_prison_cell *cell)
{
	int r;
	dm_block_t data_block;

	r = alloc_data_block(tc, &data_block);
	switch (r) {
	case 0:
		schedule_internal_copy(tc, block, lookup_result->block,
				       data_block, cell, bio);
		break;

	case -ENOSPC:
		no_space(cell);
		break;

	default:
		DMERR("%s: alloc_data_block() failed, error = %d", __func__, r);
		cell_error(cell);
		break;
	}
}

static void process_shared_bio(struct thin_c *tc, struct bio *bio,
			       dm_block_t block,
			       struct dm_thin_lookup_result *lookup_result)
{
	struct dm_bio_prison_cell *cell;
	struct pool *pool = tc->pool;
	struct cell_key key;

	/*
	 * If cell is already occupied, then sharing is already in the process
	 * of being broken so we have nothing further to do here.
	 */
	build_data_key(tc->td, lookup_result->block, &key);
	if (bio_detain(pool->prison, &key, bio, &cell))
		return;

	if (bio_data_dir(bio) == WRITE && bio->bi_size)
		break_sharing(tc, bio, block, &key, lookup_result, cell);
	else {
		struct dm_thin_endio_hook *h = dm_get_mapinfo(bio)->ptr;

		h->shared_read_entry = ds_inc(pool->shared_read_ds);

		cell_release_singleton(cell, bio);
		remap_and_issue(tc, bio, lookup_result->block);
	}
}

static void provision_block(struct thin_c *tc, struct bio *bio, dm_block_t block,
			    struct dm_bio_prison_cell *cell)
{
	int r;
	dm_block_t data_block;

	/*
	 * Remap empty bios (flushes) immediately, without provisioning.
	 */
	if (!bio->bi_size) {
		cell_release_singleton(cell, bio);
		remap_and_issue(tc, bio, 0);
		return;
	}

	/*
	 * Fill read bios with zeroes and complete them immediately.
	 */
	if (bio_data_dir(bio) == READ) {
		zero_fill_bio(bio);
		cell_release_singleton(cell, bio);
		bio_endio(bio, 0);
		return;
	}

	r = alloc_data_block(tc, &data_block);
	switch (r) {
	case 0:
		if (tc->origin_dev)
			schedule_external_copy(tc, block, data_block, cell, bio);
		else
			schedule_zero(tc, block, data_block, cell, bio);
		break;

	case -ENOSPC:
		no_space(cell);
		break;

	default:
		DMERR("%s: alloc_data_block() failed, error = %d", __func__, r);
		set_pool_mode(tc->pool, PM_READ_ONLY);
		cell_error(cell);
		break;
	}
}

static void process_bio(struct thin_c *tc, struct bio *bio)
{
	int r;
	dm_block_t block = get_bio_block(tc, bio);
	struct dm_bio_prison_cell *cell;
	struct cell_key key;
	struct dm_thin_lookup_result lookup_result;

	/*
	 * If cell is already occupied, then the block is already
	 * being provisioned so we have nothing further to do here.
	 */
	build_virtual_key(tc->td, block, &key);
	if (bio_detain(tc->pool->prison, &key, bio, &cell))
		return;

	r = dm_thin_find_block(tc->td, block, 1, &lookup_result);
	switch (r) {
	case 0:
		/*
		 * We can release this cell now.  This thread is the only
		 * one that puts bios into a cell, and we know there were
		 * no preceding bios.
		 */
		/*
		 * TODO: this will probably have to change when discard goes
		 * back in.
		 */
		cell_release_singleton(cell, bio);

		if (lookup_result.shared)
			process_shared_bio(tc, bio, block, &lookup_result);
		else
			remap_and_issue(tc, bio, lookup_result.block);
		break;

	case -ENODATA:
		if (bio_data_dir(bio) == READ && tc->origin_dev) {
			cell_release_singleton(cell, bio);
			remap_to_origin_and_issue(tc, bio);
		} else
			provision_block(tc, bio, block, cell);
		break;

	default:
		DMERR("dm_thin_find_block() failed, error = %d", r);
		cell_release_singleton(cell, bio);
		bio_io_error(bio);
		break;
	}
}

static void process_bio_read_only(struct thin_c *tc, struct bio *bio)
{
	int r;
	int rw = bio_data_dir(bio);
	dm_block_t block = get_bio_block(tc, bio);
	struct dm_thin_lookup_result lookup_result;

	r = dm_thin_find_block(tc->td, block, 1, &lookup_result);
	switch (r) {
	case 0:
		if (lookup_result.shared && (rw == WRITE) && bio->bi_size)
			bio_io_error(bio);
		else
			remap_and_issue(tc, bio, lookup_result.block);
		break;

	case -ENODATA:
		if (rw != READ) {
			bio_io_error(bio);
			break;
		}

		if (tc->origin_dev) {
			remap_to_origin_and_issue(tc, bio);
			break;
		}

		zero_fill_bio(bio);
		bio_endio(bio, 0);
		break;

	default:
		DMERR("dm_thin_find_block() failed, error = %d", r);
		bio_io_error(bio);
		break;
	}
}

static void process_bio_fail(struct thin_c *tc, struct bio *bio)
{
	bio_io_error(bio);
}

static int need_commit_due_to_time(struct pool *pool)
{
	return jiffies < pool->last_commit_jiffies ||
	       jiffies > pool->last_commit_jiffies + COMMIT_PERIOD;
}

static void process_deferred_bios(struct pool *pool)
{
	unsigned long flags;
	struct bio *bio;
	struct bio_list bios;

	bio_list_init(&bios);

	spin_lock_irqsave(&pool->lock, flags);
	bio_list_merge(&bios, &pool->deferred_bios);
	bio_list_init(&pool->deferred_bios);
	spin_unlock_irqrestore(&pool->lock, flags);

	while ((bio = bio_list_pop(&bios))) {
		struct dm_thin_endio_hook *h = dm_get_mapinfo(bio)->ptr;
		struct thin_c *tc = h->tc;

		/*
		 * If we've got no free new_mapping structs, and processing
		 * this bio might require one, we pause until there are some
		 * prepared mappings to process.
		 */
		if (ensure_next_mapping(pool)) {
			spin_lock_irqsave(&pool->lock, flags);
			bio_list_merge(&pool->deferred_bios, &bios);
			spin_unlock_irqrestore(&pool->lock, flags);

			break;
		}

		if (bio->bi_rw & REQ_DISCARD)
			pool->process_discard(tc, bio);
		else
			pool->process_bio(tc, bio);
	}

	/*
	 * If there are any deferred flush bios, we must commit
	 * the metadata before issuing them.
	 */
	bio_list_init(&bios);
	spin_lock_irqsave(&pool->lock, flags);
	bio_list_merge(&bios, &pool->deferred_flush_bios);
	bio_list_init(&pool->deferred_flush_bios);
	spin_unlock_irqrestore(&pool->lock, flags);

	if (bio_list_empty(&bios) && !need_commit_due_to_time(pool))
		return;

	if (commit_or_fallback(pool)) {
		while ((bio = bio_list_pop(&bios)))
			bio_io_error(bio);
		return;
	}
	pool->last_commit_jiffies = jiffies;

	while ((bio = bio_list_pop(&bios)))
		generic_make_request(bio);
}

static void do_worker(struct work_struct *ws)
{
	struct pool *pool = container_of(ws, struct pool, worker);

	process_prepared(pool, &pool->prepared_mappings, &pool->process_prepared_mapping);
	process_prepared(pool, &pool->prepared_discards, &pool->process_prepared_discard);
	process_deferred_bios(pool);
}

/*
 * We want to commit periodically so that not too much
 * unwritten data builds up.
 */
static void do_waker(struct work_struct *ws)
{
	struct pool *pool = container_of(to_delayed_work(ws), struct pool, waker);
	wake_worker(pool);
	queue_delayed_work(pool->wq, &pool->waker, COMMIT_PERIOD);
}

/*----------------------------------------------------------------*/

static enum pool_mode get_pool_mode(struct pool *pool)
{
	return pool->pf.mode;
}

static void set_pool_mode(struct pool *pool, enum pool_mode mode)
{
	int r;

	pool->pf.mode = mode;

	switch (mode) {
	case PM_FAIL:
		DMERR("switching pool to failure mode");
		pool->process_bio = process_bio_fail;
		pool->process_discard = process_bio_fail;
		pool->process_prepared_mapping = process_prepared_mapping_fail;
		pool->process_prepared_discard = process_prepared_discard_fail;
		break;

	case PM_READ_ONLY:
		DMERR("switching pool to read-only mode");
		r = dm_pool_abort_metadata(pool->pmd);
		if (r) {
			DMERR("aborting transaction failed");
			set_pool_mode(pool, PM_FAIL);
		} else {
			dm_pool_metadata_read_only(pool->pmd);
			pool->process_bio = process_bio_read_only;
			pool->process_discard = process_discard;
			pool->process_prepared_mapping = process_prepared_mapping_fail;
			pool->process_prepared_discard = process_prepared_discard_passdown;
		}
		break;

	case PM_WRITE:
		pool->process_bio = process_bio;
		pool->process_discard = process_discard;
		pool->process_prepared_mapping = process_prepared_mapping;
		pool->process_prepared_discard = process_prepared_discard;
		break;
	}
}

/*----------------------------------------------------------------*/

/*
 * Mapping functions.
 */

/*
 * Called only while mapping a thin bio to hand it over to the workqueue.
 */
static void thin_defer_bio(struct thin_c *tc, struct bio *bio)
{
	unsigned long flags;
	struct pool *pool = tc->pool;

	spin_lock_irqsave(&pool->lock, flags);
	bio_list_add(&pool->deferred_bios, bio);
	spin_unlock_irqrestore(&pool->lock, flags);

	wake_worker(pool);
}

static struct dm_thin_endio_hook *thin_hook_bio(struct thin_c *tc, struct bio *bio)
{
	struct pool *pool = tc->pool;
	struct dm_thin_endio_hook *h = mempool_alloc(pool->endio_hook_pool, GFP_NOIO);

	h->tc = tc;
	h->shared_read_entry = NULL;
	h->all_io_entry = bio->bi_rw & REQ_DISCARD ? NULL : ds_inc(pool->all_io_ds);
	h->overwrite_mapping = NULL;

	return h;
}

/*
 * Non-blocking function called from the thin target's map function.
 */
static int thin_bio_map(struct dm_target *ti, struct bio *bio,
			union map_info *map_context)
{
	int r;
	struct thin_c *tc = ti->private;
	dm_block_t block = get_bio_block(tc, bio);
	struct dm_thin_device *td = tc->td;
	struct dm_thin_lookup_result result;

	map_context->ptr = thin_hook_bio(tc, bio);

	if (get_pool_mode(tc->pool) == PM_FAIL) {
		bio_io_error(bio);
		return DM_MAPIO_SUBMITTED;
	}

	if (bio->bi_rw & (REQ_DISCARD | REQ_FLUSH | REQ_FUA)) {
		thin_defer_bio(tc, bio);
		return DM_MAPIO_SUBMITTED;
	}

	r = dm_thin_find_block(td, block, 0, &result);

	/*
	 * Note that we defer readahead too.
	 */
	switch (r) {
	case 0:
		if (unlikely(result.shared)) {
			/*
			 * We have a race condition here between the
			 * result.shared value returned by the lookup and
			 * snapshot creation, which may cause new
			 * sharing.
			 *
			 * To avoid this always quiesce the origin before
			 * taking the snap.  You want to do this anyway to
			 * ensure a consistent application view
			 * (i.e. lockfs).
			 *
			 * More distant ancestors are irrelevant. The
			 * shared flag will be set in their case.
			 */
			thin_defer_bio(tc, bio);
			r = DM_MAPIO_SUBMITTED;
		} else {
			remap(tc, bio, result.block);
			r = DM_MAPIO_REMAPPED;
		}
		break;

	case -ENODATA:
		if (get_pool_mode(tc->pool) == PM_READ_ONLY) {
			/*
			 * This block isn't provisioned, and we have no way
			 * of doing so.  Just error it.
			 */
			bio_io_error(bio);
			r = DM_MAPIO_SUBMITTED;
			break;
		}
		/* fall through */

	case -EWOULDBLOCK:
		/*
		 * In future, the failed dm_thin_find_block above could
		 * provide the hint to load the metadata into cache.
		 */
		thin_defer_bio(tc, bio);
		r = DM_MAPIO_SUBMITTED;
		break;

	default:
		/*
		 * Must always call bio_io_error on failure.
		 * dm_thin_find_block can fail with -EINVAL if the
		 * pool is switched to fail-io mode.
		 */
		bio_io_error(bio);
		r = DM_MAPIO_SUBMITTED;
		break;
	}

	return r;
}

static int pool_is_congested(struct dm_target_callbacks *cb, int bdi_bits)
{
	int r;
	unsigned long flags;
	struct pool_c *pt = container_of(cb, struct pool_c, callbacks);

	spin_lock_irqsave(&pt->pool->lock, flags);
	r = !bio_list_empty(&pt->pool->retry_on_resume_list);
	spin_unlock_irqrestore(&pt->pool->lock, flags);

	if (!r) {
		struct request_queue *q = bdev_get_queue(pt->data_dev->bdev);
		r = bdi_congested(&q->backing_dev_info, bdi_bits);
	}

	return r;
}

static void __requeue_bios(struct pool *pool)
{
	bio_list_merge(&pool->deferred_bios, &pool->retry_on_resume_list);
	bio_list_init(&pool->retry_on_resume_list);
}

/*----------------------------------------------------------------
 * Binding of control targets to a pool object
 *--------------------------------------------------------------*/
static bool data_dev_supports_discard(struct pool_c *pt)
<<<<<<< HEAD
{
	struct request_queue *q = bdev_get_queue(pt->data_dev->bdev);
	return q && blk_queue_discard(q);
}

static void disable_passdown_if_not_supported(struct pool_c *pt,
					      struct pool_features *pf)
{
	/*
	 * If discard_passdown was enabled verify that the data device
	 * supports discards.  Disable discard_passdown if not; otherwise
	 * -EOPNOTSUPP will be returned.
	 */
	if (pf->discard_passdown && !data_dev_supports_discard(pt)) {
		char buf[BDEVNAME_SIZE];
		DMWARN("Discard unsupported by data device (%s): Disabling discard passdown.",
		       bdevname(pt->data_dev->bdev, buf));
		pf->discard_passdown = false;
	}
}

static int bind_control_target(struct pool *pool, struct dm_target *ti)
{
	struct pool_c *pt = ti->private;

	/*
	 * We want to make sure that degraded pools are never upgraded.
	 */
	enum pool_mode old_mode = pool->pf.mode;
	enum pool_mode new_mode = pt->pf.mode;

	if (old_mode > new_mode)
		new_mode = old_mode;

	pool->ti = ti;
	pool->low_water_blocks = pt->low_water_blocks;
	pool->pf = pt->pf;

	disable_passdown_if_not_supported(pt, &pool->pf);
=======
{
	struct request_queue *q = bdev_get_queue(pt->data_dev->bdev);

	return q && blk_queue_discard(q);
}

/*
 * If discard_passdown was enabled verify that the data device
 * supports discards.  Disable discard_passdown if not.
 */
static void disable_passdown_if_not_supported(struct pool_c *pt)
{
	struct pool *pool = pt->pool;
	struct block_device *data_bdev = pt->data_dev->bdev;
	struct queue_limits *data_limits = &bdev_get_queue(data_bdev)->limits;
	sector_t block_size = pool->sectors_per_block << SECTOR_SHIFT;
	const char *reason = NULL;
	char buf[BDEVNAME_SIZE];

	if (!pt->adjusted_pf.discard_passdown)
		return;

	if (!data_dev_supports_discard(pt))
		reason = "discard unsupported";

	else if (data_limits->max_discard_sectors < pool->sectors_per_block)
		reason = "max discard sectors smaller than a block";

	else if (data_limits->discard_granularity > block_size)
		reason = "discard granularity larger than a block";

	else if (block_size & (data_limits->discard_granularity - 1))
		reason = "discard granularity not a factor of block size";

	if (reason) {
		DMWARN("Data device (%s) %s: Disabling discard passdown.", bdevname(data_bdev, buf), reason);
		pt->adjusted_pf.discard_passdown = false;
	}
}

static int bind_control_target(struct pool *pool, struct dm_target *ti)
{
	struct pool_c *pt = ti->private;

	/*
	 * We want to make sure that degraded pools are never upgraded.
	 */
	enum pool_mode old_mode = pool->pf.mode;
	enum pool_mode new_mode = pt->adjusted_pf.mode;

	if (old_mode > new_mode)
		new_mode = old_mode;

	pool->ti = ti;
	pool->low_water_blocks = pt->low_water_blocks;
	pool->pf = pt->adjusted_pf;

>>>>>>> 726d8e5e
	set_pool_mode(pool, new_mode);

	return 0;
}

static void unbind_control_target(struct pool *pool, struct dm_target *ti)
{
	if (pool->ti == ti)
		pool->ti = NULL;
}

/*----------------------------------------------------------------
 * Pool creation
 *--------------------------------------------------------------*/
/* Initialize pool features. */
static void pool_features_init(struct pool_features *pf)
{
	pf->mode = PM_WRITE;
	pf->zero_new_blocks = true;
	pf->discard_enabled = true;
	pf->discard_passdown = true;
}

static void __pool_destroy(struct pool *pool)
{
	__pool_table_remove(pool);

	if (dm_pool_metadata_close(pool->pmd) < 0)
		DMWARN("%s: dm_pool_metadata_close() failed.", __func__);

	prison_destroy(pool->prison);
	dm_kcopyd_client_destroy(pool->copier);

	if (pool->wq)
		destroy_workqueue(pool->wq);

	if (pool->next_mapping)
		mempool_free(pool->next_mapping, pool->mapping_pool);
	mempool_destroy(pool->mapping_pool);
	mempool_destroy(pool->endio_hook_pool);
	ds_destroy(pool->shared_read_ds);
	ds_destroy(pool->all_io_ds);
	kfree(pool);
}

static struct kmem_cache *_new_mapping_cache;
static struct kmem_cache *_endio_hook_cache;

static struct pool *pool_create(struct mapped_device *pool_md,
				struct block_device *metadata_dev,
				unsigned long block_size,
				int read_only, char **error)
{
	int r;
	void *err_p;
	struct pool *pool;
	struct dm_pool_metadata *pmd;
	bool format_device = read_only ? false : true;

	pmd = dm_pool_metadata_open(metadata_dev, block_size, format_device);
	if (IS_ERR(pmd)) {
		*error = "Error creating metadata object";
		return (struct pool *)pmd;
	}

	pool = kmalloc(sizeof(*pool), GFP_KERNEL);
	if (!pool) {
		*error = "Error allocating memory for pool";
		err_p = ERR_PTR(-ENOMEM);
		goto bad_pool;
	}

	pool->pmd = pmd;
	pool->sectors_per_block = block_size;
	if (block_size & (block_size - 1))
		pool->sectors_per_block_shift = -1;
	else
		pool->sectors_per_block_shift = __ffs(block_size);
	pool->low_water_blocks = 0;
	pool_features_init(&pool->pf);
	pool->prison = prison_create(PRISON_CELLS);
	if (!pool->prison) {
		*error = "Error creating pool's bio prison";
		err_p = ERR_PTR(-ENOMEM);
		goto bad_prison;
	}

	pool->copier = dm_kcopyd_client_create();
	if (IS_ERR(pool->copier)) {
		r = PTR_ERR(pool->copier);
		*error = "Error creating pool's kcopyd client";
		err_p = ERR_PTR(r);
		goto bad_kcopyd_client;
	}

	/*
	 * Create singlethreaded workqueue that will service all devices
	 * that use this metadata.
	 */
	pool->wq = alloc_ordered_workqueue("dm-" DM_MSG_PREFIX, WQ_MEM_RECLAIM);
	if (!pool->wq) {
		*error = "Error creating pool's workqueue";
		err_p = ERR_PTR(-ENOMEM);
		goto bad_wq;
	}

	INIT_WORK(&pool->worker, do_worker);
	INIT_DELAYED_WORK(&pool->waker, do_waker);
	spin_lock_init(&pool->lock);
	bio_list_init(&pool->deferred_bios);
	bio_list_init(&pool->deferred_flush_bios);
	INIT_LIST_HEAD(&pool->prepared_mappings);
	INIT_LIST_HEAD(&pool->prepared_discards);
	pool->low_water_triggered = 0;
	pool->no_free_space = 0;
	bio_list_init(&pool->retry_on_resume_list);

	pool->shared_read_ds = ds_create();
	if (!pool->shared_read_ds)
		goto bad_shared_ds;

	pool->all_io_ds = ds_create();
	if (!pool->all_io_ds)
		goto bad_all_io_ds;

	pool->next_mapping = NULL;
	pool->mapping_pool = mempool_create_slab_pool(MAPPING_POOL_SIZE,
						      _new_mapping_cache);
	if (!pool->mapping_pool) {
		*error = "Error creating pool's mapping mempool";
		err_p = ERR_PTR(-ENOMEM);
		goto bad_mapping_pool;
	}

	pool->endio_hook_pool = mempool_create_slab_pool(ENDIO_HOOK_POOL_SIZE,
							 _endio_hook_cache);
	if (!pool->endio_hook_pool) {
		*error = "Error creating pool's endio_hook mempool";
		err_p = ERR_PTR(-ENOMEM);
		goto bad_endio_hook_pool;
	}
	pool->ref_count = 1;
	pool->last_commit_jiffies = jiffies;
	pool->pool_md = pool_md;
	pool->md_dev = metadata_dev;
	__pool_table_insert(pool);

	return pool;

bad_endio_hook_pool:
	mempool_destroy(pool->mapping_pool);
bad_mapping_pool:
	ds_destroy(pool->all_io_ds);
bad_all_io_ds:
	ds_destroy(pool->shared_read_ds);
bad_shared_ds:
	destroy_workqueue(pool->wq);
bad_wq:
	dm_kcopyd_client_destroy(pool->copier);
bad_kcopyd_client:
	prison_destroy(pool->prison);
bad_prison:
	kfree(pool);
bad_pool:
	if (dm_pool_metadata_close(pmd))
		DMWARN("%s: dm_pool_metadata_close() failed.", __func__);

	return err_p;
}

static void __pool_inc(struct pool *pool)
{
	BUG_ON(!mutex_is_locked(&dm_thin_pool_table.mutex));
	pool->ref_count++;
}

static void __pool_dec(struct pool *pool)
{
	BUG_ON(!mutex_is_locked(&dm_thin_pool_table.mutex));
	BUG_ON(!pool->ref_count);
	if (!--pool->ref_count)
		__pool_destroy(pool);
}

static struct pool *__pool_find(struct mapped_device *pool_md,
				struct block_device *metadata_dev,
				unsigned long block_size, int read_only,
				char **error, int *created)
{
	struct pool *pool = __pool_table_lookup_metadata_dev(metadata_dev);

	if (pool) {
		if (pool->pool_md != pool_md) {
			*error = "metadata device already in use by a pool";
			return ERR_PTR(-EBUSY);
		}
		__pool_inc(pool);

	} else {
		pool = __pool_table_lookup(pool_md);
		if (pool) {
			if (pool->md_dev != metadata_dev) {
				*error = "different pool cannot replace a pool";
				return ERR_PTR(-EINVAL);
			}
			__pool_inc(pool);

		} else {
			pool = pool_create(pool_md, metadata_dev, block_size, read_only, error);
			*created = 1;
		}
	}

	return pool;
}

/*----------------------------------------------------------------
 * Pool target methods
 *--------------------------------------------------------------*/
static void pool_dtr(struct dm_target *ti)
{
	struct pool_c *pt = ti->private;

	mutex_lock(&dm_thin_pool_table.mutex);

	unbind_control_target(pt->pool, ti);
	__pool_dec(pt->pool);
	dm_put_device(ti, pt->metadata_dev);
	dm_put_device(ti, pt->data_dev);
	kfree(pt);

	mutex_unlock(&dm_thin_pool_table.mutex);
}

static int parse_pool_features(struct dm_arg_set *as, struct pool_features *pf,
			       struct dm_target *ti)
{
	int r;
	unsigned argc;
	const char *arg_name;

	static struct dm_arg _args[] = {
		{0, 3, "Invalid number of pool feature arguments"},
	};

	/*
	 * No feature arguments supplied.
	 */
	if (!as->argc)
		return 0;

	r = dm_read_arg_group(_args, as, &argc, &ti->error);
	if (r)
		return -EINVAL;

	while (argc && !r) {
		arg_name = dm_shift_arg(as);
		argc--;

		if (!strcasecmp(arg_name, "skip_block_zeroing"))
			pf->zero_new_blocks = false;

		else if (!strcasecmp(arg_name, "ignore_discard"))
			pf->discard_enabled = false;

		else if (!strcasecmp(arg_name, "no_discard_passdown"))
			pf->discard_passdown = false;

		else if (!strcasecmp(arg_name, "read_only"))
			pf->mode = PM_READ_ONLY;

		else {
			ti->error = "Unrecognised pool feature requested";
			r = -EINVAL;
			break;
		}
	}

	return r;
}

/*
 * thin-pool <metadata dev> <data dev>
 *	     <data block size (sectors)>
 *	     <low water mark (blocks)>
 *	     [<#feature args> [<arg>]*]
 *
 * Optional feature arguments are:
 *	     skip_block_zeroing: skips the zeroing of newly-provisioned blocks.
 *	     ignore_discard: disable discard
 *	     no_discard_passdown: don't pass discards down to the data device
 */
static int pool_ctr(struct dm_target *ti, unsigned argc, char **argv)
{
	int r, pool_created = 0;
	struct pool_c *pt;
	struct pool *pool;
	struct pool_features pf;
	struct dm_arg_set as;
	struct dm_dev *data_dev;
	unsigned long block_size;
	dm_block_t low_water_blocks;
	struct dm_dev *metadata_dev;
	sector_t metadata_dev_size;
	char b[BDEVNAME_SIZE];

	/*
	 * FIXME Remove validation from scope of lock.
	 */
	mutex_lock(&dm_thin_pool_table.mutex);

	if (argc < 4) {
		ti->error = "Invalid argument count";
		r = -EINVAL;
		goto out_unlock;
	}
	as.argc = argc;
	as.argv = argv;

	r = dm_get_device(ti, argv[0], FMODE_READ | FMODE_WRITE, &metadata_dev);
	if (r) {
		ti->error = "Error opening metadata block device";
		goto out_unlock;
	}

	metadata_dev_size = i_size_read(metadata_dev->bdev->bd_inode) >> SECTOR_SHIFT;
	if (metadata_dev_size > THIN_METADATA_MAX_SECTORS_WARNING)
		DMWARN("Metadata device %s is larger than %u sectors: excess space will not be used.",
		       bdevname(metadata_dev->bdev, b), THIN_METADATA_MAX_SECTORS);

	r = dm_get_device(ti, argv[1], FMODE_READ | FMODE_WRITE, &data_dev);
	if (r) {
		ti->error = "Error getting data device";
		goto out_metadata;
	}

	if (kstrtoul(argv[2], 10, &block_size) || !block_size ||
	    block_size < DATA_DEV_BLOCK_SIZE_MIN_SECTORS ||
	    block_size > DATA_DEV_BLOCK_SIZE_MAX_SECTORS ||
	    block_size & (DATA_DEV_BLOCK_SIZE_MIN_SECTORS - 1)) {
		ti->error = "Invalid block size";
		r = -EINVAL;
		goto out;
	}

	if (kstrtoull(argv[3], 10, (unsigned long long *)&low_water_blocks)) {
		ti->error = "Invalid low water mark";
		r = -EINVAL;
		goto out;
	}

	/*
	 * Set default pool features.
	 */
	pool_features_init(&pf);

	dm_consume_args(&as, 4);
	r = parse_pool_features(&as, &pf, ti);
	if (r)
		goto out;

	pt = kzalloc(sizeof(*pt), GFP_KERNEL);
	if (!pt) {
		r = -ENOMEM;
		goto out;
	}

	pool = __pool_find(dm_table_get_md(ti->table), metadata_dev->bdev,
			   block_size, pf.mode == PM_READ_ONLY, &ti->error, &pool_created);
	if (IS_ERR(pool)) {
		r = PTR_ERR(pool);
		goto out_free_pt;
	}

	/*
	 * 'pool_created' reflects whether this is the first table load.
	 * Top level discard support is not allowed to be changed after
	 * initial load.  This would require a pool reload to trigger thin
	 * device changes.
	 */
	if (!pool_created && pf.discard_enabled != pool->pf.discard_enabled) {
		ti->error = "Discard support cannot be disabled once enabled";
		r = -EINVAL;
		goto out_flags_changed;
	}

	/*
	 * The block layer requires discard_granularity to be a power of 2.
	 */
	if (pf.discard_enabled && !is_power_of_2(block_size)) {
		ti->error = "Discard support must be disabled when the block size is not a power of 2";
		r = -EINVAL;
		goto out_flags_changed;
	}

	pt->pool = pool;
	pt->ti = ti;
	pt->metadata_dev = metadata_dev;
	pt->data_dev = data_dev;
	pt->low_water_blocks = low_water_blocks;
	pt->adjusted_pf = pt->requested_pf = pf;
	ti->num_flush_requests = 1;

	/*
	 * Only need to enable discards if the pool should pass
	 * them down to the data device.  The thin device's discard
	 * processing will cause mappings to be removed from the btree.
	 */
	if (pf.discard_enabled && pf.discard_passdown) {
		ti->num_discard_requests = 1;

		/*
		 * Setting 'discards_supported' circumvents the normal
		 * stacking of discard limits (this keeps the pool and
		 * thin devices' discard limits consistent).
		 */
		ti->discards_supported = true;
		ti->discard_zeroes_data_unsupported = true;
	}
	ti->private = pt;

	pt->callbacks.congested_fn = pool_is_congested;
	dm_table_add_target_callbacks(ti->table, &pt->callbacks);

	mutex_unlock(&dm_thin_pool_table.mutex);

	return 0;

out_flags_changed:
	__pool_dec(pool);
out_free_pt:
	kfree(pt);
out:
	dm_put_device(ti, data_dev);
out_metadata:
	dm_put_device(ti, metadata_dev);
out_unlock:
	mutex_unlock(&dm_thin_pool_table.mutex);

	return r;
}

static int pool_map(struct dm_target *ti, struct bio *bio,
		    union map_info *map_context)
{
	int r;
	struct pool_c *pt = ti->private;
	struct pool *pool = pt->pool;
	unsigned long flags;

	/*
	 * As this is a singleton target, ti->begin is always zero.
	 */
	spin_lock_irqsave(&pool->lock, flags);
	bio->bi_bdev = pt->data_dev->bdev;
	r = DM_MAPIO_REMAPPED;
	spin_unlock_irqrestore(&pool->lock, flags);

	return r;
}

/*
 * Retrieves the number of blocks of the data device from
 * the superblock and compares it to the actual device size,
 * thus resizing the data device in case it has grown.
 *
 * This both copes with opening preallocated data devices in the ctr
 * being followed by a resume
 * -and-
 * calling the resume method individually after userspace has
 * grown the data device in reaction to a table event.
 */
static int pool_preresume(struct dm_target *ti)
{
	int r;
	struct pool_c *pt = ti->private;
	struct pool *pool = pt->pool;
	sector_t data_size = ti->len;
	dm_block_t sb_data_size;

	/*
	 * Take control of the pool object.
	 */
	r = bind_control_target(pool, ti);
	if (r)
		return r;

	(void) sector_div(data_size, pool->sectors_per_block);

	r = dm_pool_get_data_dev_size(pool->pmd, &sb_data_size);
	if (r) {
		DMERR("failed to retrieve data device size");
		return r;
	}

	if (data_size < sb_data_size) {
		DMERR("pool target too small, is %llu blocks (expected %llu)",
		      (unsigned long long)data_size, sb_data_size);
		return -EINVAL;

	} else if (data_size > sb_data_size) {
		r = dm_pool_resize_data_dev(pool->pmd, data_size);
		if (r) {
			DMERR("failed to resize data device");
			/* FIXME Stricter than necessary: Rollback transaction instead here */
			set_pool_mode(pool, PM_READ_ONLY);
			return r;
		}

		(void) commit_or_fallback(pool);
	}

	return 0;
}

static void pool_resume(struct dm_target *ti)
{
	struct pool_c *pt = ti->private;
	struct pool *pool = pt->pool;
	unsigned long flags;

	spin_lock_irqsave(&pool->lock, flags);
	pool->low_water_triggered = 0;
	pool->no_free_space = 0;
	__requeue_bios(pool);
	spin_unlock_irqrestore(&pool->lock, flags);

	do_waker(&pool->waker.work);
}

static void pool_postsuspend(struct dm_target *ti)
{
	struct pool_c *pt = ti->private;
	struct pool *pool = pt->pool;

	cancel_delayed_work(&pool->waker);
	flush_workqueue(pool->wq);
	(void) commit_or_fallback(pool);
}

static int check_arg_count(unsigned argc, unsigned args_required)
{
	if (argc != args_required) {
		DMWARN("Message received with %u arguments instead of %u.",
		       argc, args_required);
		return -EINVAL;
	}

	return 0;
}

static int read_dev_id(char *arg, dm_thin_id *dev_id, int warning)
{
	if (!kstrtoull(arg, 10, (unsigned long long *)dev_id) &&
	    *dev_id <= MAX_DEV_ID)
		return 0;

	if (warning)
		DMWARN("Message received with invalid device id: %s", arg);

	return -EINVAL;
}

static int process_create_thin_mesg(unsigned argc, char **argv, struct pool *pool)
{
	dm_thin_id dev_id;
	int r;

	r = check_arg_count(argc, 2);
	if (r)
		return r;

	r = read_dev_id(argv[1], &dev_id, 1);
	if (r)
		return r;

	r = dm_pool_create_thin(pool->pmd, dev_id);
	if (r) {
		DMWARN("Creation of new thinly-provisioned device with id %s failed.",
		       argv[1]);
		return r;
	}

	return 0;
}

static int process_create_snap_mesg(unsigned argc, char **argv, struct pool *pool)
{
	dm_thin_id dev_id;
	dm_thin_id origin_dev_id;
	int r;

	r = check_arg_count(argc, 3);
	if (r)
		return r;

	r = read_dev_id(argv[1], &dev_id, 1);
	if (r)
		return r;

	r = read_dev_id(argv[2], &origin_dev_id, 1);
	if (r)
		return r;

	r = dm_pool_create_snap(pool->pmd, dev_id, origin_dev_id);
	if (r) {
		DMWARN("Creation of new snapshot %s of device %s failed.",
		       argv[1], argv[2]);
		return r;
	}

	return 0;
}

static int process_delete_mesg(unsigned argc, char **argv, struct pool *pool)
{
	dm_thin_id dev_id;
	int r;

	r = check_arg_count(argc, 2);
	if (r)
		return r;

	r = read_dev_id(argv[1], &dev_id, 1);
	if (r)
		return r;

	r = dm_pool_delete_thin_device(pool->pmd, dev_id);
	if (r)
		DMWARN("Deletion of thin device %s failed.", argv[1]);

	return r;
}

static int process_set_transaction_id_mesg(unsigned argc, char **argv, struct pool *pool)
{
	dm_thin_id old_id, new_id;
	int r;

	r = check_arg_count(argc, 3);
	if (r)
		return r;

	if (kstrtoull(argv[1], 10, (unsigned long long *)&old_id)) {
		DMWARN("set_transaction_id message: Unrecognised id %s.", argv[1]);
		return -EINVAL;
	}

	if (kstrtoull(argv[2], 10, (unsigned long long *)&new_id)) {
		DMWARN("set_transaction_id message: Unrecognised new id %s.", argv[2]);
		return -EINVAL;
	}

	r = dm_pool_set_metadata_transaction_id(pool->pmd, old_id, new_id);
	if (r) {
		DMWARN("Failed to change transaction id from %s to %s.",
		       argv[1], argv[2]);
		return r;
	}

	return 0;
}

static int process_reserve_metadata_snap_mesg(unsigned argc, char **argv, struct pool *pool)
{
	int r;

	r = check_arg_count(argc, 1);
	if (r)
		return r;

	(void) commit_or_fallback(pool);

	r = dm_pool_reserve_metadata_snap(pool->pmd);
	if (r)
		DMWARN("reserve_metadata_snap message failed.");

	return r;
}

static int process_release_metadata_snap_mesg(unsigned argc, char **argv, struct pool *pool)
{
	int r;

	r = check_arg_count(argc, 1);
	if (r)
		return r;

	r = dm_pool_release_metadata_snap(pool->pmd);
	if (r)
		DMWARN("release_metadata_snap message failed.");

	return r;
}

/*
 * Messages supported:
 *   create_thin	<dev_id>
 *   create_snap	<dev_id> <origin_id>
 *   delete		<dev_id>
 *   trim		<dev_id> <new_size_in_sectors>
 *   set_transaction_id <current_trans_id> <new_trans_id>
 *   reserve_metadata_snap
 *   release_metadata_snap
 */
static int pool_message(struct dm_target *ti, unsigned argc, char **argv)
{
	int r = -EINVAL;
	struct pool_c *pt = ti->private;
	struct pool *pool = pt->pool;

	if (!strcasecmp(argv[0], "create_thin"))
		r = process_create_thin_mesg(argc, argv, pool);

	else if (!strcasecmp(argv[0], "create_snap"))
		r = process_create_snap_mesg(argc, argv, pool);

	else if (!strcasecmp(argv[0], "delete"))
		r = process_delete_mesg(argc, argv, pool);

	else if (!strcasecmp(argv[0], "set_transaction_id"))
		r = process_set_transaction_id_mesg(argc, argv, pool);

	else if (!strcasecmp(argv[0], "reserve_metadata_snap"))
		r = process_reserve_metadata_snap_mesg(argc, argv, pool);

	else if (!strcasecmp(argv[0], "release_metadata_snap"))
		r = process_release_metadata_snap_mesg(argc, argv, pool);

	else
		DMWARN("Unrecognised thin pool target message received: %s", argv[0]);

	if (!r)
		(void) commit_or_fallback(pool);

	return r;
}

static void emit_flags(struct pool_features *pf, char *result,
		       unsigned sz, unsigned maxlen)
{
	unsigned count = !pf->zero_new_blocks + !pf->discard_enabled +
		!pf->discard_passdown + (pf->mode == PM_READ_ONLY);
	DMEMIT("%u ", count);

	if (!pf->zero_new_blocks)
		DMEMIT("skip_block_zeroing ");

	if (!pf->discard_enabled)
		DMEMIT("ignore_discard ");

	if (!pf->discard_passdown)
		DMEMIT("no_discard_passdown ");

	if (pf->mode == PM_READ_ONLY)
		DMEMIT("read_only ");
}

/*
 * Status line is:
 *    <transaction id> <used metadata sectors>/<total metadata sectors>
 *    <used data sectors>/<total data sectors> <held metadata root>
 */
static int pool_status(struct dm_target *ti, status_type_t type,
		       unsigned status_flags, char *result, unsigned maxlen)
{
	int r;
	unsigned sz = 0;
	uint64_t transaction_id;
	dm_block_t nr_free_blocks_data;
	dm_block_t nr_free_blocks_metadata;
	dm_block_t nr_blocks_data;
	dm_block_t nr_blocks_metadata;
	dm_block_t held_root;
	char buf[BDEVNAME_SIZE];
	char buf2[BDEVNAME_SIZE];
	struct pool_c *pt = ti->private;
	struct pool *pool = pt->pool;

	switch (type) {
	case STATUSTYPE_INFO:
		if (get_pool_mode(pool) == PM_FAIL) {
			DMEMIT("Fail");
			break;
		}

		/* Commit to ensure statistics aren't out-of-date */
		if (!(status_flags & DM_STATUS_NOFLUSH_FLAG) && !dm_suspended(ti))
			(void) commit_or_fallback(pool);

		r = dm_pool_get_metadata_transaction_id(pool->pmd,
							&transaction_id);
		if (r)
			return r;

		r = dm_pool_get_free_metadata_block_count(pool->pmd,
							  &nr_free_blocks_metadata);
		if (r)
			return r;

		r = dm_pool_get_metadata_dev_size(pool->pmd, &nr_blocks_metadata);
		if (r)
			return r;

		r = dm_pool_get_free_block_count(pool->pmd,
						 &nr_free_blocks_data);
		if (r)
			return r;

		r = dm_pool_get_data_dev_size(pool->pmd, &nr_blocks_data);
		if (r)
			return r;

		r = dm_pool_get_metadata_snap(pool->pmd, &held_root);
		if (r)
			return r;

		DMEMIT("%llu %llu/%llu %llu/%llu ",
		       (unsigned long long)transaction_id,
		       (unsigned long long)(nr_blocks_metadata - nr_free_blocks_metadata),
		       (unsigned long long)nr_blocks_metadata,
		       (unsigned long long)(nr_blocks_data - nr_free_blocks_data),
		       (unsigned long long)nr_blocks_data);

		if (held_root)
			DMEMIT("%llu ", held_root);
<<<<<<< HEAD
		else
			DMEMIT("- ");

		if (pool->pf.discard_enabled && pool->pf.discard_passdown)
			DMEMIT("discard_passdown ");
		else
			DMEMIT("no_discard_passdown ");
=======
		else
			DMEMIT("- ");

		if (pool->pf.mode == PM_READ_ONLY)
			DMEMIT("ro ");
		else
			DMEMIT("rw ");

		if (pool->pf.discard_enabled && pool->pf.discard_passdown)
			DMEMIT("discard_passdown");
		else
			DMEMIT("no_discard_passdown");
>>>>>>> 726d8e5e

		if (pool->pf.mode == PM_READ_ONLY)
			DMEMIT("read_only");
		else
			DMEMIT("read_write");
		break;

	case STATUSTYPE_TABLE:
		DMEMIT("%s %s %lu %llu ",
		       format_dev_t(buf, pt->metadata_dev->bdev->bd_dev),
		       format_dev_t(buf2, pt->data_dev->bdev->bd_dev),
		       (unsigned long)pool->sectors_per_block,
		       (unsigned long long)pt->low_water_blocks);
<<<<<<< HEAD
		emit_flags(&pt->pf, result, sz, maxlen);
=======
		emit_flags(&pt->requested_pf, result, sz, maxlen);
>>>>>>> 726d8e5e
		break;
	}

	return 0;
}

static int pool_iterate_devices(struct dm_target *ti,
				iterate_devices_callout_fn fn, void *data)
{
	struct pool_c *pt = ti->private;

	return fn(ti, pt->data_dev, 0, ti->len, data);
}

static int pool_merge(struct dm_target *ti, struct bvec_merge_data *bvm,
		      struct bio_vec *biovec, int max_size)
{
	struct pool_c *pt = ti->private;
	struct request_queue *q = bdev_get_queue(pt->data_dev->bdev);

	if (!q->merge_bvec_fn)
		return max_size;

	bvm->bi_bdev = pt->data_dev->bdev;

	return min(max_size, q->merge_bvec_fn(q, bvm, biovec));
}

<<<<<<< HEAD
static bool discard_limits_are_compatible(struct pool *pool,
					  struct queue_limits *data_limits,
					  const char **reason)
{
	sector_t block_size = pool->sectors_per_block << SECTOR_SHIFT;

	/*
	 * All reasons should be relative to the data device,
	 * e.g.: Data device <reason>
	 */
	if (data_limits->max_discard_sectors < pool->sectors_per_block) {
		*reason = "max discard sectors smaller than a block";
		return false;
	}
=======
static void set_discard_limits(struct pool_c *pt, struct queue_limits *limits)
{
	struct pool *pool = pt->pool;
	struct queue_limits *data_limits;

	limits->max_discard_sectors = pool->sectors_per_block;
>>>>>>> 726d8e5e

	if (data_limits->discard_granularity > block_size) {
		*reason = "discard granularity larger than a block";
		return false;
	}

	if (block_size & (data_limits->discard_granularity - 1)) {
		*reason = "discard granularity not a factor of block size";
		return false;
	}

	return true;
}

static bool block_size_is_power_of_2(struct pool *pool)
{
	return pool->sectors_per_block_shift >= 0;
}

#define is_even(x) (((x) & 1) == 0)

static unsigned largest_power_factor(unsigned limit, unsigned min)
{
	/*
<<<<<<< HEAD
	 * Determine largest power of 2 that is a factor of @limit
	 */
	while ((min < limit) && is_even(limit / min))
		min <<= 1;

	return min;
}

static void set_discard_granularity_no_passdown(struct pool *pool,
						struct queue_limits *limits)
{
	unsigned dg_sectors;

	if (!block_size_is_power_of_2(pool)) {
		dg_sectors = largest_power_factor(pool->sectors_per_block,
						  DATA_DEV_BLOCK_SIZE_MIN_SECTORS);
	} else
		dg_sectors = pool->sectors_per_block;

	limits->discard_granularity = dg_sectors << SECTOR_SHIFT;
}

static void set_discard_limits(struct pool *pool,
			       struct pool_features *pf,
			       struct queue_limits *data_limits,
			       struct queue_limits *limits)
{
	limits->max_discard_sectors = pool->sectors_per_block;

	if (pf->discard_passdown)
		limits->discard_granularity = data_limits->discard_granularity;
	else
		set_discard_granularity_no_passdown(pool, limits);
=======
	 * discard_granularity is just a hint, and not enforced.
	 */
	if (pt->adjusted_pf.discard_passdown) {
		data_limits = &bdev_get_queue(pt->data_dev->bdev)->limits;
		limits->discard_granularity = data_limits->discard_granularity;
	} else
		limits->discard_granularity = pool->sectors_per_block << SECTOR_SHIFT;
>>>>>>> 726d8e5e
}

static void pool_io_hints(struct dm_target *ti, struct queue_limits *limits)
{
	struct pool_c *pt = ti->private;
	struct pool *pool = pt->pool;
	struct pool_features *pf = &pt->pf;
	const char *reason;
	struct block_device *data_bdev = pt->data_dev->bdev;
	struct queue_limits *data_limits = &bdev_get_queue(data_bdev)->limits;

	blk_limits_io_min(limits, 0);
	blk_limits_io_opt(limits, pool->sectors_per_block << SECTOR_SHIFT);

<<<<<<< HEAD
	if (pf->discard_enabled) {
		disable_passdown_if_not_supported(pt, pf);

		if (pf->discard_passdown && !discard_limits_are_compatible(pool, data_limits, &reason)) {
			char buf[BDEVNAME_SIZE];
			DMWARN("Data device (%s) %s: Disabling discard passdown.",
			       bdevname(data_bdev, buf), reason);
			pf->discard_passdown = false;
		}

		set_discard_limits(pt->pool, pf, data_limits, limits);
	}
=======
	/*
	 * pt->adjusted_pf is a staging area for the actual features to use.
	 * They get transferred to the live pool in bind_control_target()
	 * called from pool_preresume().
	 */
	if (!pt->adjusted_pf.discard_enabled)
		return;

	disable_passdown_if_not_supported(pt);

	set_discard_limits(pt, limits);
>>>>>>> 726d8e5e
}

static struct target_type pool_target = {
	.name = "thin-pool",
	.features = DM_TARGET_SINGLETON | DM_TARGET_ALWAYS_WRITEABLE |
		    DM_TARGET_IMMUTABLE,
<<<<<<< HEAD
	.version = {1, 3, 0},
=======
	.version = {1, 4, 0},
>>>>>>> 726d8e5e
	.module = THIS_MODULE,
	.ctr = pool_ctr,
	.dtr = pool_dtr,
	.map = pool_map,
	.postsuspend = pool_postsuspend,
	.preresume = pool_preresume,
	.resume = pool_resume,
	.message = pool_message,
	.status = pool_status,
	.merge = pool_merge,
	.iterate_devices = pool_iterate_devices,
	.io_hints = pool_io_hints,
};

/*----------------------------------------------------------------
 * Thin target methods
 *--------------------------------------------------------------*/
static void thin_dtr(struct dm_target *ti)
{
	struct thin_c *tc = ti->private;

	mutex_lock(&dm_thin_pool_table.mutex);

	__pool_dec(tc->pool);
	dm_pool_close_thin_device(tc->td);
	dm_put_device(ti, tc->pool_dev);
	if (tc->origin_dev)
		dm_put_device(ti, tc->origin_dev);
	kfree(tc);

	mutex_unlock(&dm_thin_pool_table.mutex);
}

/*
 * Thin target parameters:
 *
 * <pool_dev> <dev_id> [origin_dev]
 *
 * pool_dev: the path to the pool (eg, /dev/mapper/my_pool)
 * dev_id: the internal device identifier
 * origin_dev: a device external to the pool that should act as the origin
 *
 * If the pool device has discards disabled, they get disabled for the thin
 * device as well.
 */
static int thin_ctr(struct dm_target *ti, unsigned argc, char **argv)
{
	int r;
	struct thin_c *tc;
	struct dm_dev *pool_dev, *origin_dev;
	struct mapped_device *pool_md;

	mutex_lock(&dm_thin_pool_table.mutex);

	if (argc != 2 && argc != 3) {
		ti->error = "Invalid argument count";
		r = -EINVAL;
		goto out_unlock;
	}

	tc = ti->private = kzalloc(sizeof(*tc), GFP_KERNEL);
	if (!tc) {
		ti->error = "Out of memory";
		r = -ENOMEM;
		goto out_unlock;
	}

	if (argc == 3) {
		r = dm_get_device(ti, argv[2], FMODE_READ, &origin_dev);
		if (r) {
			ti->error = "Error opening origin device";
			goto bad_origin_dev;
		}
		tc->origin_dev = origin_dev;
	}

	r = dm_get_device(ti, argv[0], dm_table_get_mode(ti->table), &pool_dev);
	if (r) {
		ti->error = "Error opening pool device";
		goto bad_pool_dev;
	}
	tc->pool_dev = pool_dev;

	if (read_dev_id(argv[1], (unsigned long long *)&tc->dev_id, 0)) {
		ti->error = "Invalid device id";
		r = -EINVAL;
		goto bad_common;
	}

	pool_md = dm_get_md(tc->pool_dev->bdev->bd_dev);
	if (!pool_md) {
		ti->error = "Couldn't get pool mapped device";
		r = -EINVAL;
		goto bad_common;
	}

	tc->pool = __pool_table_lookup(pool_md);
	if (!tc->pool) {
		ti->error = "Couldn't find pool object";
		r = -EINVAL;
		goto bad_pool_lookup;
	}
	__pool_inc(tc->pool);

	if (get_pool_mode(tc->pool) == PM_FAIL) {
		ti->error = "Couldn't open thin device, Pool is in fail mode";
		goto bad_thin_open;
	}

	r = dm_pool_open_thin_device(tc->pool->pmd, tc->dev_id, &tc->td);
	if (r) {
		ti->error = "Couldn't open thin internal device";
		goto bad_thin_open;
	}

	r = dm_set_target_max_io_len(ti, tc->pool->sectors_per_block);
	if (r)
		goto bad_thin_open;

	ti->num_flush_requests = 1;
	ti->flush_supported = true;

	/* In case the pool supports discards, pass them on. */
	if (tc->pool->pf.discard_enabled) {
		ti->discards_supported = true;
		ti->num_discard_requests = 1;
		ti->discard_zeroes_data_unsupported = true;
		/* Discard requests must be split on a block boundary */
		ti->split_discard_requests = true;
	}

	dm_put(pool_md);

	mutex_unlock(&dm_thin_pool_table.mutex);

	return 0;

bad_thin_open:
	__pool_dec(tc->pool);
bad_pool_lookup:
	dm_put(pool_md);
bad_common:
	dm_put_device(ti, tc->pool_dev);
bad_pool_dev:
	if (tc->origin_dev)
		dm_put_device(ti, tc->origin_dev);
bad_origin_dev:
	kfree(tc);
out_unlock:
	mutex_unlock(&dm_thin_pool_table.mutex);

	return r;
}

static int thin_map(struct dm_target *ti, struct bio *bio,
		    union map_info *map_context)
{
	bio->bi_sector = dm_target_offset(ti, bio->bi_sector);

	return thin_bio_map(ti, bio, map_context);
}

static int thin_endio(struct dm_target *ti,
		      struct bio *bio, int err,
		      union map_info *map_context)
{
	unsigned long flags;
	struct dm_thin_endio_hook *h = map_context->ptr;
	struct list_head work;
	struct dm_thin_new_mapping *m, *tmp;
	struct pool *pool = h->tc->pool;

	if (h->shared_read_entry) {
		INIT_LIST_HEAD(&work);
		ds_dec(h->shared_read_entry, &work);

		spin_lock_irqsave(&pool->lock, flags);
		list_for_each_entry_safe(m, tmp, &work, list) {
			list_del(&m->list);
			m->quiesced = 1;
			__maybe_add_mapping(m);
		}
		spin_unlock_irqrestore(&pool->lock, flags);
	}

	if (h->all_io_entry) {
		INIT_LIST_HEAD(&work);
		ds_dec(h->all_io_entry, &work);
		spin_lock_irqsave(&pool->lock, flags);
		list_for_each_entry_safe(m, tmp, &work, list)
			list_add(&m->list, &pool->prepared_discards);
		spin_unlock_irqrestore(&pool->lock, flags);
	}

	mempool_free(h, pool->endio_hook_pool);

	return 0;
}

static void thin_postsuspend(struct dm_target *ti)
{
	if (dm_noflush_suspending(ti))
		requeue_io((struct thin_c *)ti->private);
}

/*
 * <nr mapped sectors> <highest mapped sector>
 */
static int thin_status(struct dm_target *ti, status_type_t type,
		       unsigned status_flags, char *result, unsigned maxlen)
{
	int r;
	ssize_t sz = 0;
	dm_block_t mapped, highest;
	char buf[BDEVNAME_SIZE];
	struct thin_c *tc = ti->private;

	if (get_pool_mode(tc->pool) == PM_FAIL) {
		DMEMIT("Fail");
		return 0;
	}

	if (!tc->td)
		DMEMIT("-");
	else {
		switch (type) {
		case STATUSTYPE_INFO:
			r = dm_thin_get_mapped_count(tc->td, &mapped);
			if (r)
				return r;

			r = dm_thin_get_highest_mapped_block(tc->td, &highest);
			if (r < 0)
				return r;

			DMEMIT("%llu ", mapped * tc->pool->sectors_per_block);
			if (r)
				DMEMIT("%llu", ((highest + 1) *
						tc->pool->sectors_per_block) - 1);
			else
				DMEMIT("-");
			break;

		case STATUSTYPE_TABLE:
			DMEMIT("%s %lu",
			       format_dev_t(buf, tc->pool_dev->bdev->bd_dev),
			       (unsigned long) tc->dev_id);
			if (tc->origin_dev)
				DMEMIT(" %s", format_dev_t(buf, tc->origin_dev->bdev->bd_dev));
			break;
		}
	}

	return 0;
}

static int thin_iterate_devices(struct dm_target *ti,
				iterate_devices_callout_fn fn, void *data)
{
	sector_t blocks;
	struct thin_c *tc = ti->private;
	struct pool *pool = tc->pool;

	/*
	 * We can't call dm_pool_get_data_dev_size() since that blocks.  So
	 * we follow a more convoluted path through to the pool's target.
	 */
	if (!pool->ti)
		return 0;	/* nothing is bound */

	blocks = pool->ti->len;
	(void) sector_div(blocks, pool->sectors_per_block);
	if (blocks)
		return fn(ti, tc->pool_dev, 0, pool->sectors_per_block * blocks, data);

	return 0;
}

/*
 * A thin device always inherits its queue limits from its pool.
 */
static void thin_io_hints(struct dm_target *ti, struct queue_limits *limits)
{
	struct thin_c *tc = ti->private;

	*limits = bdev_get_queue(tc->pool_dev->bdev)->limits;
}

static struct target_type thin_target = {
	.name = "thin",
<<<<<<< HEAD
	.version = {1, 3, 0},
=======
	.version = {1, 4, 0},
>>>>>>> 726d8e5e
	.module	= THIS_MODULE,
	.ctr = thin_ctr,
	.dtr = thin_dtr,
	.map = thin_map,
	.end_io = thin_endio,
	.postsuspend = thin_postsuspend,
	.status = thin_status,
	.iterate_devices = thin_iterate_devices,
	.io_hints = thin_io_hints,
};

/*----------------------------------------------------------------*/

static int __init dm_thin_init(void)
{
	int r;

	pool_table_init();

	r = dm_register_target(&thin_target);
	if (r)
		return r;

	r = dm_register_target(&pool_target);
	if (r)
		goto bad_pool_target;

	r = -ENOMEM;

	_new_mapping_cache = KMEM_CACHE(dm_thin_new_mapping, 0);
	if (!_new_mapping_cache)
		goto bad_new_mapping_cache;

	_endio_hook_cache = KMEM_CACHE(dm_thin_endio_hook, 0);
	if (!_endio_hook_cache)
		goto bad_endio_hook_cache;

	return 0;

bad_endio_hook_cache:
	kmem_cache_destroy(_new_mapping_cache);
bad_new_mapping_cache:
	dm_unregister_target(&pool_target);
bad_pool_target:
	dm_unregister_target(&thin_target);

	return r;
}

static void dm_thin_exit(void)
{
	dm_unregister_target(&thin_target);
	dm_unregister_target(&pool_target);

	kmem_cache_destroy(_new_mapping_cache);
	kmem_cache_destroy(_endio_hook_cache);
}

module_init(dm_thin_init);
module_exit(dm_thin_exit);

MODULE_DESCRIPTION(DM_NAME " thin provisioning target");
MODULE_AUTHOR("Joe Thornber <dm-devel@redhat.com>");
MODULE_LICENSE("GPL");<|MERGE_RESOLUTION|>--- conflicted
+++ resolved
@@ -5,10 +5,7 @@
  */
 
 #include "dm-thin-metadata.h"
-<<<<<<< HEAD
 #include "dm-bio-prison.h"
-=======
->>>>>>> 726d8e5e
 #include "dm.h"
 
 #include <linux/device-mapper.h>
@@ -25,10 +22,7 @@
  * Tunable constants
  */
 #define ENDIO_HOOK_POOL_SIZE 1024
-<<<<<<< HEAD
-=======
 #define DEFERRED_SET_SIZE 64
->>>>>>> 726d8e5e
 #define MAPPING_POOL_SIZE 1024
 #define PRISON_CELLS 1024
 #define COMMIT_PERIOD HZ
@@ -1477,47 +1471,6 @@
  * Binding of control targets to a pool object
  *--------------------------------------------------------------*/
 static bool data_dev_supports_discard(struct pool_c *pt)
-<<<<<<< HEAD
-{
-	struct request_queue *q = bdev_get_queue(pt->data_dev->bdev);
-	return q && blk_queue_discard(q);
-}
-
-static void disable_passdown_if_not_supported(struct pool_c *pt,
-					      struct pool_features *pf)
-{
-	/*
-	 * If discard_passdown was enabled verify that the data device
-	 * supports discards.  Disable discard_passdown if not; otherwise
-	 * -EOPNOTSUPP will be returned.
-	 */
-	if (pf->discard_passdown && !data_dev_supports_discard(pt)) {
-		char buf[BDEVNAME_SIZE];
-		DMWARN("Discard unsupported by data device (%s): Disabling discard passdown.",
-		       bdevname(pt->data_dev->bdev, buf));
-		pf->discard_passdown = false;
-	}
-}
-
-static int bind_control_target(struct pool *pool, struct dm_target *ti)
-{
-	struct pool_c *pt = ti->private;
-
-	/*
-	 * We want to make sure that degraded pools are never upgraded.
-	 */
-	enum pool_mode old_mode = pool->pf.mode;
-	enum pool_mode new_mode = pt->pf.mode;
-
-	if (old_mode > new_mode)
-		new_mode = old_mode;
-
-	pool->ti = ti;
-	pool->low_water_blocks = pt->low_water_blocks;
-	pool->pf = pt->pf;
-
-	disable_passdown_if_not_supported(pt, &pool->pf);
-=======
 {
 	struct request_queue *q = bdev_get_queue(pt->data_dev->bdev);
 
@@ -1575,7 +1528,6 @@
 	pool->low_water_blocks = pt->low_water_blocks;
 	pool->pf = pt->adjusted_pf;
 
->>>>>>> 726d8e5e
 	set_pool_mode(pool, new_mode);
 
 	return 0;
@@ -2402,15 +2354,6 @@
 
 		if (held_root)
 			DMEMIT("%llu ", held_root);
-<<<<<<< HEAD
-		else
-			DMEMIT("- ");
-
-		if (pool->pf.discard_enabled && pool->pf.discard_passdown)
-			DMEMIT("discard_passdown ");
-		else
-			DMEMIT("no_discard_passdown ");
-=======
 		else
 			DMEMIT("- ");
 
@@ -2423,7 +2366,6 @@
 			DMEMIT("discard_passdown");
 		else
 			DMEMIT("no_discard_passdown");
->>>>>>> 726d8e5e
 
 		if (pool->pf.mode == PM_READ_ONLY)
 			DMEMIT("read_only");
@@ -2437,11 +2379,7 @@
 		       format_dev_t(buf2, pt->data_dev->bdev->bd_dev),
 		       (unsigned long)pool->sectors_per_block,
 		       (unsigned long long)pt->low_water_blocks);
-<<<<<<< HEAD
-		emit_flags(&pt->pf, result, sz, maxlen);
-=======
 		emit_flags(&pt->requested_pf, result, sz, maxlen);
->>>>>>> 726d8e5e
 		break;
 	}
 
@@ -2470,124 +2408,45 @@
 	return min(max_size, q->merge_bvec_fn(q, bvm, biovec));
 }
 
-<<<<<<< HEAD
-static bool discard_limits_are_compatible(struct pool *pool,
-					  struct queue_limits *data_limits,
-					  const char **reason)
-{
-	sector_t block_size = pool->sectors_per_block << SECTOR_SHIFT;
-
-	/*
-	 * All reasons should be relative to the data device,
-	 * e.g.: Data device <reason>
-	 */
-	if (data_limits->max_discard_sectors < pool->sectors_per_block) {
-		*reason = "max discard sectors smaller than a block";
-		return false;
-	}
-=======
+static bool block_size_is_power_of_two(struct pool *pool)
+{
+	return pool->sectors_per_block_shift >= 0;
+}
+
 static void set_discard_limits(struct pool_c *pt, struct queue_limits *limits)
 {
 	struct pool *pool = pt->pool;
 	struct queue_limits *data_limits;
 
 	limits->max_discard_sectors = pool->sectors_per_block;
->>>>>>> 726d8e5e
-
-	if (data_limits->discard_granularity > block_size) {
-		*reason = "discard granularity larger than a block";
-		return false;
-	}
-
-	if (block_size & (data_limits->discard_granularity - 1)) {
-		*reason = "discard granularity not a factor of block size";
-		return false;
-	}
-
-	return true;
-}
-
-static bool block_size_is_power_of_2(struct pool *pool)
-{
-	return pool->sectors_per_block_shift >= 0;
-}
-
-#define is_even(x) (((x) & 1) == 0)
-
-static unsigned largest_power_factor(unsigned limit, unsigned min)
-{
+
 	/*
-<<<<<<< HEAD
-	 * Determine largest power of 2 that is a factor of @limit
-	 */
-	while ((min < limit) && is_even(limit / min))
-		min <<= 1;
-
-	return min;
-}
-
-static void set_discard_granularity_no_passdown(struct pool *pool,
-						struct queue_limits *limits)
-{
-	unsigned dg_sectors;
-
-	if (!block_size_is_power_of_2(pool)) {
-		dg_sectors = largest_power_factor(pool->sectors_per_block,
-						  DATA_DEV_BLOCK_SIZE_MIN_SECTORS);
-	} else
-		dg_sectors = pool->sectors_per_block;
-
-	limits->discard_granularity = dg_sectors << SECTOR_SHIFT;
-}
-
-static void set_discard_limits(struct pool *pool,
-			       struct pool_features *pf,
-			       struct queue_limits *data_limits,
-			       struct queue_limits *limits)
-{
-	limits->max_discard_sectors = pool->sectors_per_block;
-
-	if (pf->discard_passdown)
-		limits->discard_granularity = data_limits->discard_granularity;
-	else
-		set_discard_granularity_no_passdown(pool, limits);
-=======
 	 * discard_granularity is just a hint, and not enforced.
 	 */
 	if (pt->adjusted_pf.discard_passdown) {
 		data_limits = &bdev_get_queue(pt->data_dev->bdev)->limits;
 		limits->discard_granularity = data_limits->discard_granularity;
-	} else
+
+	} else if (block_size_is_power_of_two(pool))
 		limits->discard_granularity = pool->sectors_per_block << SECTOR_SHIFT;
->>>>>>> 726d8e5e
+
+	else
+		/*
+		 * Use largest power of 2 that is a factor of sectors_per_block
+		 * but at least DATA_DEV_BLOCK_SIZE_MIN_SECTORS.
+		 */
+		limits->discard_granularity = max(1 << (ffs(pool->sectors_per_block) - 1),
+						  DATA_DEV_BLOCK_SIZE_MIN_SECTORS) << SECTOR_SHIFT;
 }
 
 static void pool_io_hints(struct dm_target *ti, struct queue_limits *limits)
 {
 	struct pool_c *pt = ti->private;
 	struct pool *pool = pt->pool;
-	struct pool_features *pf = &pt->pf;
-	const char *reason;
-	struct block_device *data_bdev = pt->data_dev->bdev;
-	struct queue_limits *data_limits = &bdev_get_queue(data_bdev)->limits;
 
 	blk_limits_io_min(limits, 0);
 	blk_limits_io_opt(limits, pool->sectors_per_block << SECTOR_SHIFT);
 
-<<<<<<< HEAD
-	if (pf->discard_enabled) {
-		disable_passdown_if_not_supported(pt, pf);
-
-		if (pf->discard_passdown && !discard_limits_are_compatible(pool, data_limits, &reason)) {
-			char buf[BDEVNAME_SIZE];
-			DMWARN("Data device (%s) %s: Disabling discard passdown.",
-			       bdevname(data_bdev, buf), reason);
-			pf->discard_passdown = false;
-		}
-
-		set_discard_limits(pt->pool, pf, data_limits, limits);
-	}
-=======
 	/*
 	 * pt->adjusted_pf is a staging area for the actual features to use.
 	 * They get transferred to the live pool in bind_control_target()
@@ -2599,18 +2458,13 @@
 	disable_passdown_if_not_supported(pt);
 
 	set_discard_limits(pt, limits);
->>>>>>> 726d8e5e
 }
 
 static struct target_type pool_target = {
 	.name = "thin-pool",
 	.features = DM_TARGET_SINGLETON | DM_TARGET_ALWAYS_WRITEABLE |
-		    DM_TARGET_IMMUTABLE,
-<<<<<<< HEAD
-	.version = {1, 3, 0},
-=======
+		DM_TARGET_IMMUTABLE,
 	.version = {1, 4, 0},
->>>>>>> 726d8e5e
 	.module = THIS_MODULE,
 	.ctr = pool_ctr,
 	.dtr = pool_dtr,
@@ -2901,11 +2755,7 @@
 
 static struct target_type thin_target = {
 	.name = "thin",
-<<<<<<< HEAD
-	.version = {1, 3, 0},
-=======
 	.version = {1, 4, 0},
->>>>>>> 726d8e5e
 	.module	= THIS_MODULE,
 	.ctr = thin_ctr,
 	.dtr = thin_dtr,
